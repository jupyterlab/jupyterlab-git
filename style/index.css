--- conflicted
+++ resolved
@@ -294,7 +294,6 @@
 
 
 
-<<<<<<< HEAD
 .jp-Git-currentCommit-btn, .jp-Git-currentCommit-active {
   position: relative;
   color:var(--jp-ui-font-color1);
@@ -303,29 +302,15 @@
   padding-bottom: 10px;
   background-color: rgba(53,53,153,.1);
   /*background-color: rgba(53,53,153,.1);*/
-=======
-
-/*
-.jp-Git-mod-current{
-  color:lightgray;
-  width: 35px;
-  height: 35px;
-  background-image: url(git_button_circles/edit-circle-selected.svg);
->>>>>>> d639e34e
   background-repeat: no-repeat;
   background-position: center;
   background-size: 100%;
   box-shadow: none;
   border-radius: 50%;
-<<<<<<< HEAD
   border: 2.7px dotted #e0e0e0;
   outline: none !important;
   z-index: 1; /* raise overlapping border */
   top: -2.7px;
-=======
-  border: 1px solid var(--jp-toolbar-border-color);
-  z-index: 1;
->>>>>>> d639e34e
 }
 .jp-Git-currentCommit-active {
   position: absolute;
@@ -335,14 +320,9 @@
   color: white;
   background-color: rgba(53,53,153,.1);
   box-shadow: var(--jp-toolbar-box-shadow);
-<<<<<<< HEAD
   border: none;
   z-index: 1; /* raise overlapping border */
   outline: none !important;
-=======
-  border: 1px solid var(--jp-toolbar-border-color);
-  z-index: 1;
->>>>>>> d639e34e
 }
 .jp-Git-currentCommit-btn:selected {
   background-image: url(Images/edit-circle-selected.svg);
@@ -378,7 +358,6 @@
   letter-spacing: -1px;
 }
 
-<<<<<<< HEAD
 .jp-Git-pastCommit-btn, .jp-Git-pastCommit-active {
   color: var(--jp-ui-font-color1);
   width: 28px;
@@ -407,33 +386,14 @@
   box-shadow: var(--jp-toolbar-box-shadow);
   border: none;
   z-index: 1; /* raise overlapping border */
-=======
-.jp-Git-mod-pastCommit{
-  color: lightgrey;
-  width: 35px;
-  height: 35px;
-  background-image: url(git_button_circles/normal-circle-selected.svg);
-  background-repeat: no-repeat;
-  background-position: center;
-  background-size: 100%;
-  box-shadow: var(--jp-toolbar-box-shadow);
-  border-radius: 50%;
-  border: 1px solid var(--jp-toolbar-border-color);
-  z-index: 1; 
->>>>>>> d639e34e
 }
 
 .jp-Git-pastCommit-btn:active {
   background-color: rgba(53,53,153,.1);
   background-image: url(Images/normal-circle-active.svg);
   box-shadow: var(--jp-toolbar-box-shadow);
-<<<<<<< HEAD
   border: none;
   z-index: 1; /* raise overlapping border */
-=======
-  border: 1px solid var(--jp-toolbar-border-color);
-  z-index: 1; 
->>>>>>> d639e34e
 }
 
 .jp-Git-pastCommit-btn:selected:active {
