"""
Setup Module to setup Python Handlers (Git Handlers) for the Git Plugin.
"""
import setuptools

setuptools.setup(
    name='jupyterlab_git',
    version='0.1.0',
    packages=setuptools.find_packages(),
    install_requires=[
        'notebook',
    ],
<<<<<<< HEAD
    package_data={'jupyterlab_git':['*']},
)
=======
    package_data={'jupyterlab_git': ['static/*']},
)
>>>>>>> d639e34e
<|MERGE_RESOLUTION|>--- conflicted
+++ resolved
@@ -10,10 +10,5 @@
     install_requires=[
         'notebook',
     ],
-<<<<<<< HEAD
     package_data={'jupyterlab_git':['*']},
-)
-=======
-    package_data={'jupyterlab_git': ['static/*']},
-)
->>>>>>> d639e34e
+)