import { style } from 'typestyle';

<<<<<<< HEAD
=======
export const fileListWrapperClass = style({
  height: 'auto',
  minHeight: '150px',
  maxHeight: '400px',
  paddingBottom: '40px',

  overflow: 'hidden',
  overflowY: 'scroll'
});

export const moveFileUpButtonStyle = style({
  backgroundImage: 'var(--jp-icon-move-file-up)'
});

export const moveFileDownButtonStyle = style({
  backgroundImage: 'var(--jp-icon-move-file-down)'
});

export const moveFileUpButtonSelectedStyle = style({
  backgroundImage: 'var(--jp-icon-move-file-up-hover)'
});

export const moveFileDownButtonSelectedStyle = style({
  backgroundImage: 'var(--jp-icon-move-file-down-hover)'
});

>>>>>>> 6be808cd
export const notebookFileIconStyle = style({
  backgroundImage: 'var(--jp-icon-notebook)'
});

export const folderFileIconStyle = style({
  backgroundImage: 'var(--jp-icon-directory)'
});

export const genericFileIconStyle = style({
  backgroundImage: 'var(--jp-icon-file)'
});

export const yamlFileIconStyle = style({
  backgroundImage: 'var(--jp-icon-yaml)'
});

export const markdownFileIconStyle = style({
  backgroundImage: 'var(--jp-icon-markdown)'
});

export const imageFileIconStyle = style({
  backgroundImage: 'var(--jp-icon-image)'
});

export const spreadsheetFileIconStyle = style({
  backgroundImage: 'var(--jp-icon-spreadsheet)'
});

export const jsonFileIconStyle = style({
  backgroundImage: 'var(--jp-icon-json)'
});

export const pythonFileIconStyle = style({
  backgroundImage: 'var(--jp-icon-python)'
});

export const kernelFileIconStyle = style({
  backgroundImage: 'var(--jp-icon-r)'
});

export const notebookFileIconSelectedStyle = style({
  backgroundImage: 'var(--jp-icon-notebook-selected)'
});

export const folderFileIconSelectedStyle = style({
  backgroundImage: 'var(--jp-icon-directory-selected)'
});

export const genericFileIconSelectedStyle = style({
  backgroundImage: 'var(--jp-icon-file-selected)'
});

export const yamlFileIconSelectedStyle = style({
  backgroundImage: 'var(--jp-icon-yaml-selected)'
});

export const markdownFileIconSelectedStyle = style({
  backgroundImage: 'var(--jp-icon-markdown-selected)'
});

export const imageFileIconSelectedStyle = style({
  backgroundImage: 'var(--jp-icon-image-selected)'
});

export const spreadsheetFileIconSelectedStyle = style({
  backgroundImage: 'var(--jp-icon-spreadsheet-selected)'
});

export const jsonFileIconSelectedStyle = style({
  backgroundImage: 'var(--jp-icon-json-selected)'
});

export const pythonFileIconSelectedStyle = style({
  backgroundImage: 'var(--jp-icon-python-selected)'
});

export const kernelFileIconSelectedStyle = style({
  backgroundImage: 'var(--jp-icon-r-selected)'
});<|MERGE_RESOLUTION|>--- conflicted
+++ resolved
@@ -1,7 +1,5 @@
 import { style } from 'typestyle';
 
-<<<<<<< HEAD
-=======
 export const fileListWrapperClass = style({
   height: 'auto',
   minHeight: '150px',
@@ -12,23 +10,6 @@
   overflowY: 'scroll'
 });
 
-export const moveFileUpButtonStyle = style({
-  backgroundImage: 'var(--jp-icon-move-file-up)'
-});
-
-export const moveFileDownButtonStyle = style({
-  backgroundImage: 'var(--jp-icon-move-file-down)'
-});
-
-export const moveFileUpButtonSelectedStyle = style({
-  backgroundImage: 'var(--jp-icon-move-file-up-hover)'
-});
-
-export const moveFileDownButtonSelectedStyle = style({
-  backgroundImage: 'var(--jp-icon-move-file-down-hover)'
-});
-
->>>>>>> 6be808cd
 export const notebookFileIconStyle = style({
   backgroundImage: 'var(--jp-icon-notebook)'
 });
