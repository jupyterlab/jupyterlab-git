--- conflicted
+++ resolved
@@ -92,24 +92,8 @@
         ]
 }
 
-<<<<<<< HEAD
 function HTTP_Git_Request(URL,METHOD,REQUEST):Promise<Response>{
   let request = {
-=======
-function Get_ABS_URL(URL:string):string {
-   // baseURL always comes with a trailing slash
-  let baseURL = PageConfig.getBaseUrl()
-  if (URL.indexOf('/') == 0) {
-  	return baseURL + URL.substring(1)
-  } else {
-  	return baseURL + URL
-  }
-}
-
-function HTTP_Git_Request(URL,METHOD,REQUEST):Promise<ServerConnection.IResponse>{
-  let request = {
-    url: Get_ABS_URL(URL),
->>>>>>> ebb4e095
     method: METHOD,
     body: JSON.stringify(REQUEST),
   };
@@ -123,13 +107,8 @@
 
 	constructor() {
 	}
-<<<<<<< HEAD
 	
 	async api(path:string):Promise<GitAPI>{
-=======
-
-	async api(path:string):Promise<GitAPI|GitErrorInfo>{
->>>>>>> ebb4e095
 		try{
 			var val = await HTTP_Git_Request('/git/API','POST',{"current_path": path});
 			console.log(val)
@@ -178,28 +157,10 @@
 	async status(path: string):Promise<GitStatusResult> {
 		try{
 			var val = await HTTP_Git_Request('/git/status','POST',{"current_path":path});
-<<<<<<< HEAD
-			if (val.status !== 200) {
-        		return val.json().then(data=>{
-					throw new ServerConnection.ResponseError(val, data.message);
-				})
-=======
-			if (val.xhr.status !== 200) {
-          		console.log(val.xhr.status)
-        		throw ServerConnection.makeError(val);
-       	 	}
-			if(val.data.code!=0){
-				let err = new GitErrorInfo();
-				err.code = val.data.code;
-				err.gitCommand = val.data.command;
-				err.message = 'Failed to execute git';
-				err.gitErrorCode = getGitErrorCode(val.data.message);
-				err.stderr = val.data.message;
-				console.log(err.message);
-				console.log(err.gitCommand);
-				console.log(err.gitErrorCode);
-				return err;
->>>>>>> ebb4e095
+			if (val.status !== 200) {
+        		return val.json().then(data=>{
+					throw new ServerConnection.ResponseError(val, data.message);
+				})
 			}
 			return val.json();
 		}catch(err){
@@ -238,28 +199,10 @@
 	async branch(path: string): Promise<GitBranchResult>{
 		try{
 			var val = await HTTP_Git_Request('/git/branch','POST',{"current_path":path});
-<<<<<<< HEAD
-			if (val.status !== 200) {
-        		return val.json().then(data=>{
-					throw new ServerConnection.ResponseError(val, data.message);
-				})
-=======
-			if (val.xhr.status !== 200) {
-          		console.log(val.xhr.status)
-        		throw ServerConnection.makeError(val);
-       	 	}
-			if(val.data.code!=0){
-				let err = new GitErrorInfo();
-				err.code = val.data.code;
-				err.gitCommand = val.data.command;
-				err.message = 'Failed to execute git';
-				err.gitErrorCode = getGitErrorCode(val.data.message);
-				err.stderr = val.data.message;
-				console.log(err.message);
-				console.log(err.gitCommand);
-				console.log(err.gitErrorCode);
-				return err;
->>>>>>> ebb4e095
+			if (val.status !== 200) {
+        		return val.json().then(data=>{
+					throw new ServerConnection.ResponseError(val, data.message);
+				})
 			}
 			return val.json();
 		}catch(err){
@@ -274,70 +217,25 @@
 	async add_all_untracked(path: string){
 		try{
 			var val =  await HTTP_Git_Request('/git/add_all_untracked','POST',{"top_repo_path": path});
-<<<<<<< HEAD
-			if (val.status !== 200) {
-        		return val.json().then(data=>{
-					throw new ServerConnection.ResponseError(val, data.message);
-				})
-=======
-			if (val.xhr.status !== 200) {
-          		console.log(val.xhr.status)
-        		throw ServerConnection.makeError(val);
-       	 	}
-			if(val.data.code!=0){
-				let err = new GitErrorInfo();
-				err.code = val.data.code;
-				err.gitCommand = val.data.command;
-				err.message = 'Failed to execute git';
-				err.gitErrorCode = getGitErrorCode(val.data.message);
-				err.stderr = val.data.message;
-
-				console.log(err.message);
-				console.log(err.gitCommand);
-				console.log(err.gitErrorCode);
-
-				return err;
->>>>>>> ebb4e095
-			}
-			return val.json();
-		}catch(err){
-<<<<<<< HEAD
+			if (val.status !== 200) {
+        		return val.json().then(data=>{
+					throw new ServerConnection.ResponseError(val, data.message);
+				})
+			}
+			return val.json();
+		}catch(err){
 			throw ServerConnection.NetworkError;
 		}		
-=======
-			throw ServerConnection.makeError(err);
-		}
->>>>>>> ebb4e095
 	}
 
 
 	async checkout(checkout_branch: boolean, new_check: boolean, branchname: string, checkout_all: boolean, filename: string,  path: string):Promise<GitCheckoutResult> {
 		try{
 			var val =  await HTTP_Git_Request('/git/checkout','POST',{"checkout_branch": checkout_branch, "new_check": new_check, "branchname":branchname, "checkout_all": checkout_all , "filename":filename, "top_repo_path": path});
-<<<<<<< HEAD
-			if (val.status !== 200) {
-        		return val.json().then(data=>{
-					throw new ServerConnection.ResponseError(val, data.message);
-				})
-=======
-			if (val.xhr.status !== 200) {
-          		console.log(val.xhr.status)
-        		throw ServerConnection.makeError(val);
-       	 	}
-			if(val.data.code!=0){
-				let err = new GitErrorInfo();
-				err.code = val.data.code;
-				err.gitCommand = val.data.command;
-				err.message = 'Failed to execute git';
-				err.gitErrorCode = getGitErrorCode(val.data.message);
-				err.stderr = val.data.message;
-
-				console.log(err.message);
-				console.log(err.gitCommand);
-				console.log(err.gitErrorCode);
-
-				return err;
->>>>>>> ebb4e095
+			if (val.status !== 200) {
+        		return val.json().then(data=>{
+					throw new ServerConnection.ResponseError(val, data.message);
+				})
 			}
 			return val.json();
 		}catch(err){
@@ -356,80 +254,30 @@
 	async pull(origin: string, master: string, path:string) {
 		try{
 			var val = await HTTP_Git_Request('/git/pull', 'POST', {"origin": origin, "master":master,"curr_fb_path": path});
-<<<<<<< HEAD
-			if (val.status !== 200) {
-        		return val.json().then(data=>{
-					throw new ServerConnection.ResponseError(val, data.message);
-				})
-=======
-			if (val.xhr.status !== 200) {
-          		console.log(val.xhr.status)
-        		throw ServerConnection.makeError(val);
-       	 	}
-			if(val.data.code!=0){
-				let err = new GitErrorInfo();
-				err.code = val.data.code;
-				err.gitCommand = val.data.command;
-				err.message = val.data.message;
-				err.gitErrorCode = getGitErrorCode(val.data.message);
-				err.stderr = val.data.message;
-
-				console.log(err.message);
-				console.log(err.gitCommand);
-				console.log(err.gitErrorCode);
-
-				return err;
->>>>>>> ebb4e095
-			}
-			return val.json();
-		}catch(err){
-<<<<<<< HEAD
+			if (val.status !== 200) {
+        		return val.json().then(data=>{
+					throw new ServerConnection.ResponseError(val, data.message);
+				})
+			}
+			return val.json();
+		}catch(err){
 			throw ServerConnection.NetworkError;
 		}	
-=======
-			throw ServerConnection.makeError(err);
-		}
->>>>>>> ebb4e095
 	}
 
 
 	async push(origin: string, master: string, path:string) {
 		try{
 			var val = await HTTP_Git_Request('/git/push', 'POST', {"origin": origin, "master":master,"curr_fb_path": path});
-<<<<<<< HEAD
-			if (val.status !== 200) {
-        		return val.json().then(data=>{
-					throw new ServerConnection.ResponseError(val, data.message);
-				})
-=======
-			if (val.xhr.status !== 200) {
-          		console.log(val.xhr.status)
-        		throw ServerConnection.makeError(val);
-       	 	}
-			if(val.data.code!=0){
-				let err = new GitErrorInfo();
-				err.code = val.data.code;
-				err.gitCommand = val.data.command;
-				err.message = val.data.message;
-				err.gitErrorCode = getGitErrorCode(val.data.message);
-				err.stderr = val.data.message;
-
-				console.log(err.message);
-				console.log(err.gitCommand);
-				console.log(err.gitErrorCode);
-
-				return err;
->>>>>>> ebb4e095
-			}
-			return val.json();
-		}catch(err){
-<<<<<<< HEAD
+			if (val.status !== 200) {
+        		return val.json().then(data=>{
+					throw new ServerConnection.ResponseError(val, data.message);
+				})
+			}
+			return val.json();
+		}catch(err){
 			throw ServerConnection.NetworkError;
 		}	
-=======
-			throw ServerConnection.makeError(err);
-		}
->>>>>>> ebb4e095
 	 }
 
 	init(path:string){
