--- conflicted
+++ resolved
@@ -31,7 +31,6 @@
   titleClass,
   titleWrapperClass
 } from '../style/NewBranchDialog';
-import { branchIcon } from '../style/icons';
 
 const BRANCH_DESC = {
   current:
@@ -279,9 +278,6 @@
         key={branch.name}
         onClick={this._onBranchClickFactory(branch.name)}
       >
-<<<<<<< HEAD
-        <branchIcon.react className={listItemIconClass} tag="span" />
-=======
         <span
           className={classes(
             'jp-git-icon',
@@ -290,7 +286,6 @@
             isBold && 'jp-git-selected'
           )}
         />
->>>>>>> 6ea4a62f
         <div className={listItemContentClass}>
           <p
             className={classes(
