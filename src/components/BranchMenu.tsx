--- conflicted
+++ resolved
@@ -29,11 +29,8 @@
 import { CommandIDs, Git, IGitExtension } from '../tokens';
 import { ActionButton } from './ActionButton';
 import { NewBranchDialog } from './NewBranchDialog';
-<<<<<<< HEAD
+import { showError } from '../notifications';
 import { Button } from '@jupyter/react-components';
-=======
-import { showError } from '../notifications';
->>>>>>> d152a606
 
 const ITEM_HEIGHT = 24.8; // HTML element height for a single branch
 const MIN_HEIGHT = 150; // Minimal HTML element height for the branches list
