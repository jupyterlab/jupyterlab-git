--- conflicted
+++ resolved
@@ -329,14 +329,11 @@
           case 'unmerged':
             unmergedFiles.push(file);
             break;
-<<<<<<< HEAD
           case 'remote-changed':
             remoteChangedFiles.push(file);
             break;
           default:
             break;
-=======
->>>>>>> 97841047
         }
       });
 
