import { showDialog, Dialog } from '@jupyterlab/apputils';
import { PathExt } from '@jupyterlab/coreutils';
import { FileBrowserModel } from '@jupyterlab/filebrowser';
import { ISettingRegistry } from '@jupyterlab/settingregistry';
import { TranslationBundle } from '@jupyterlab/translation';
import { CommandRegistry } from '@lumino/commands';
import { JSONObject } from '@lumino/coreutils';
import { Signal } from '@lumino/signaling';
import Tab from '@material-ui/core/Tab';
import Tabs from '@material-ui/core/Tabs';
import * as React from 'react';
import { Logger } from '../logger';
import { GitExtension } from '../model';
import {
  panelWrapperClass,
  repoButtonClass,
  selectedTabClass,
  tabClass,
  tabIndicatorClass,
  tabsClass,
  warningTextClass
} from '../style/GitPanel';
import { CommandIDs, Git, ILogMessage, Level } from '../tokens';
import { openFileDiff } from '../utils';
import { GitAuthorForm } from '../widgets/AuthorBox';
import { CommitBox } from './CommitBox';
import { CommitComparisonBox } from './CommitComparisonBox';
import { FileList } from './FileList';
import { HistorySideBar } from './HistorySideBar';
import { Toolbar } from './Toolbar';

/**
 * Interface describing component properties.
 */
export interface IGitPanelProps {
  /**
   * Jupyter App commands registry
   */
  commands: CommandRegistry;

  /**
   * File browser model.
   */
  filebrowser: FileBrowserModel;

  /**
   * Extension logger
   */
  logger: Logger;

  /**
   * Git extension data model.
   */
  model: GitExtension;

  /**
   * Git extension settings.
   */
  settings: ISettingRegistry.ISettings;

  /**
   * The application language translator.
   */
  trans: TranslationBundle;
}

/**
 * Interface describing component state.
 */
export interface IGitPanelState {
  /**
   * Git path repository
   */
  repository: string | null;

  /**
   * List of branches.
   */
  branches: Git.IBranch[];

  /**
   * Current branch.
   */
  currentBranch: string;

  /**
   * List of changed files.
   */
  files: Git.IStatusFile[];

  /**
   * List of files changed on remote branch
   */
  remoteChangedFiles: Git.IStatusFile[];

  /**
   * Number of commits ahead
   */
  nCommitsAhead: number;

  /**
   * Number of commits behind
   */
  nCommitsBehind: number;

  /**
   * List of prior commits.
   */
  pastCommits: Git.ISingleCommitInfo[];

  /**
   * Panel tab identifier.
   */
  tab: number;

  /**
   * Commit message summary.
   */
  commitSummary: string;

  /**
   * Commit message description.
   */
  commitDescription: string;

  /**
   * Amend option toggle
   */
  commitAmend: boolean;

  /**
   * Whether there are dirty (e.g., unsaved) staged files.
   */
  hasDirtyStagedFiles: boolean;

  /**
   * The commit to compare against
   */
  commitCompareLhs: Git.ISingleCommitInfo | null;

  /**
   * The commit to compare
   */
  commitCompareRhs: Git.ISingleCommitInfo | null;

  /**
   * The commit comparison result
   */
  commitComparison: Git.ICommitComparison | null;
}

/**
 * React component for rendering a panel for performing Git operations.
 */
export class GitPanel extends React.Component<IGitPanelProps, IGitPanelState> {
  /**
   * Returns a React component for rendering a panel for performing Git operations.
   *
   * @param props - component properties
   * @returns React component
   */
  constructor(props: IGitPanelProps) {
    super(props);
    const { branches, currentBranch, pathRepository, hasDirtyStagedFiles } =
      props.model;

    this.state = {
      branches: branches,
      currentBranch: currentBranch ? currentBranch.name : 'master',
      files: [],
      remoteChangedFiles: [],
      nCommitsAhead: 0,
      nCommitsBehind: 0,
      pastCommits: [],
      repository: pathRepository,
      tab: 0,
      commitSummary: '',
      commitDescription: '',
      commitAmend: false,
      hasDirtyStagedFiles: hasDirtyStagedFiles,
      commitCompareLhs: null,
      commitCompareRhs: null,
      commitComparison: null
    };
  }

  /**
   * Callback invoked immediately after mounting a component (i.e., inserting into a tree).
   */
  componentDidMount(): void {
    const { model, settings } = this.props;

    model.repositoryChanged.connect((_, args) => {
      this.setState({
        repository: args.newValue
      });
      this.refreshView();
    }, this);
    model.statusChanged.connect(async () => {
      const remotechangedFiles: Git.IStatusFile[] =
        await model.remoteChangedFiles();
      this.setState({
        files: model.status.files,
        remoteChangedFiles: remotechangedFiles,
        nCommitsAhead: model.status.ahead,
        nCommitsBehind: model.status.behind
      });
    }, this);
    model.branchesChanged.connect(async () => {
      await this.refreshBranches();
    }, this);
    model.headChanged.connect(async () => {
      await this.refreshCurrentBranch();
      if (this.state.tab === 1) {
        this.refreshHistory();
      }
    }, this);
    model.selectedHistoryFileChanged.connect(() => {
      this.setState({ tab: 1 });
      this.refreshHistory();
    }, this);
    model.markChanged.connect(() => this.forceUpdate(), this);
    model.notifyRemoteChanges.connect((_, args) => {
      this.warningDialog(args);
    }, this);

    settings.changed.connect(this.refreshView, this);

    model.dirtyStagedFilesStatusChanged.connect((_, args) => {
      this.setState({
        hasDirtyStagedFiles: args
      });
    });
  }

  async componentDidUpdate(
    _: Readonly<IGitPanelProps>,
    {
      commitCompareLhs: prevCommitCompareLhs,
      commitCompareRhs: prevCommitCompareRhs,
      commitComparison: prevCommitComparison
    }: Readonly<IGitPanelState>,
    __?: any
  ): Promise<void> {
    const {
      commitCompareLhs: currCommitCompareLhs,
      commitCompareRhs: currCommitCompareRhs
    } = this.state;

    const commitsReady = currCommitCompareLhs && currCommitCompareRhs;
    const commitChanged =
      prevCommitCompareLhs !== currCommitCompareLhs ||
      prevCommitCompareRhs !== currCommitCompareRhs;

    if (commitsReady && (!!prevCommitComparison || commitChanged)) {
      await this._doCommitComparsion();
    }
  }

  componentWillUnmount(): void {
    // Clear all signal connections
    Signal.clearData(this);
  }

  refreshBranches = async (): Promise<void> => {
    this.setState({
      branches: this.props.model.branches
    });
  };

  refreshCurrentBranch = async (): Promise<void> => {
    const { currentBranch } = this.props.model;

    this.setState({
<<<<<<< HEAD
      branches: this.props.model.branches,
      currentBranch: currentBranch ? currentBranch.name : 'master',
      commitCompareLhs: null,
      commitCompareRhs: null,
      commitComparison: null
=======
      currentBranch: currentBranch ? currentBranch.name : 'master'
>>>>>>> 14a229c0
    });
  };

  refreshHistory = async (): Promise<void> => {
    if (this.props.model.pathRepository !== null) {
      // Get git log for current branch
      const logData = await this.props.model.log(
        this.props.settings.composite['historyCount'] as number
      );
      let pastCommits = new Array<Git.ISingleCommitInfo>();
      if (logData.code === 0) {
        pastCommits = logData.commits;
      }

      this.setState({
        pastCommits: pastCommits
      });
    }
  };

  /**
   * Refresh widget, update all content
   */
  refreshView = async (): Promise<void> => {
    if (this.props.model.pathRepository !== null) {
      await this.refreshBranches();
      await this.refreshHistory();
    }
  };

  /**
   * Commits files.
   *
   * @returns a promise which commits changes
   */
  commitFiles = async (): Promise<void> => {
    let msg = this.state.commitSummary;

    // Only include description if not empty
    if (this.state.commitDescription) {
      msg = msg + '\n\n' + this.state.commitDescription + '\n';
    }

    if (!msg && !this.state.commitAmend) {
      return;
    }

    const commit = this.props.settings.composite['simpleStaging']
      ? this._commitMarkedFiles
      : this._commitStagedFiles;

    try {
      if (this.state.commitAmend) {
        await commit(null);
      } else {
        await commit(msg);
      }

      // Only erase commit message upon success
      this.setState({
        commitSummary: '',
        commitDescription: ''
      });
    } catch (error) {
      console.error(error);
    }
  };

  /**
   * Renders the component.
   *
   * @returns React element
   */
  render(): React.ReactElement {
    return (
      <div className={panelWrapperClass}>
        {this.state.repository !== null ? (
          <React.Fragment>
            {this._renderToolbar()}
            {this._renderMain()}
          </React.Fragment>
        ) : (
          this._renderWarning()
        )}
      </div>
    );
  }

  /**
   * Renders a toolbar.
   *
   * @returns React element
   */
  private _renderToolbar(): React.ReactElement {
    const disableBranching = Boolean(
      this.props.settings.composite['disableBranchWithChanges'] &&
        (this._hasUnStagedFile() || this._hasStagedFile())
    );
    return (
      <Toolbar
        currentBranch={this.state.currentBranch}
        branches={this.state.branches}
        branching={!disableBranching}
        commands={this.props.commands}
        logger={this.props.logger}
        model={this.props.model}
        nCommitsAhead={this.state.nCommitsAhead}
        nCommitsBehind={this.state.nCommitsBehind}
        repository={this.state.repository || ''}
        trans={this.props.trans}
      />
    );
  }

  /**
   * Renders the main panel.
   *
   * @returns React element
   */
  private _renderMain(): React.ReactElement {
    return (
      <React.Fragment>
        {this._renderTabs()}
        {this.state.tab === 1 ? this._renderHistory() : this._renderChanges()}
      </React.Fragment>
    );
  }

  /**
   * Renders panel tabs.
   *
   * @returns React element
   */
  private _renderTabs(): React.ReactElement {
    return (
      <Tabs
        classes={{
          root: tabsClass,
          indicator: tabIndicatorClass
        }}
        value={this.state.tab}
        onChange={this._onTabChange}
      >
        <Tab
          classes={{
            root: tabClass,
            selected: selectedTabClass
          }}
          title={this.props.trans.__('View changed files')}
          label={this.props.trans.__('Changes')}
          disableFocusRipple={true}
          disableRipple={true}
        />
        <Tab
          classes={{
            root: tabClass,
            selected: selectedTabClass
          }}
          title={this.props.trans.__('View commit history')}
          label={this.props.trans.__('History')}
          disableFocusRipple={true}
          disableRipple={true}
        />
      </Tabs>
    );
  }

  /**
   * Renders a panel for viewing and committing file changes.
   *
   * @returns React element
   */
  private _renderChanges(): React.ReactElement {
    const hasRemote = this.props.model.branches.some(
      branch => branch.is_remote_branch
    );
    const commitAndPush =
      (this.props.settings.composite['commitAndPush'] as boolean) && hasRemote;
    const buttonLabel = commitAndPush
      ? this.props.trans.__('Commit and Push')
      : this.props.trans.__('Commit');
    return (
      <React.Fragment>
        <FileList
          files={this._sortedFiles}
          model={this.props.model}
          commands={this.props.commands}
          settings={this.props.settings}
          trans={this.props.trans}
        />
        <CommitBox
          commands={this.props.commands}
          hasFiles={
            this.props.settings.composite['simpleStaging']
              ? this._markedFiles.length > 0
              : this._hasStagedFile()
          }
          trans={this.props.trans}
          label={buttonLabel}
          summary={this.state.commitSummary}
          description={this.state.commitDescription}
          amend={this.state.commitAmend}
          setSummary={this._setCommitSummary}
          setDescription={this._setCommitDescription}
          setAmend={this._setCommitAmend}
          onCommit={this.commitFiles}
          warnDirtyStagedFiles={this.state.hasDirtyStagedFiles}
        />
      </React.Fragment>
    );
  }

  /**
   * Renders a panel for viewing commit history.
   *
   * @returns React element
   */
  private _renderHistory(): React.ReactElement {
    return (
      <React.Fragment>
        <HistorySideBar
          branches={this.state.branches}
          commits={this.state.pastCommits}
          model={this.props.model}
          commands={this.props.commands}
          trans={this.props.trans}
          commitCompareLhs={this.state.commitCompareLhs}
          commitCompareRhs={this.state.commitCompareRhs}
          onSelectForCompare={commit => async event => {
            event.stopPropagation();
            this._setCommitComparisonState({ lhs: commit });
          }}
          onCompareWithSelected={commit => async event => {
            event.stopPropagation();
            this._setCommitComparisonState({ rhs: commit });
          }}
        />
        {(this.state.commitCompareLhs || this.state.commitCompareRhs) && (
          <CommitComparisonBox
            model={this.props.model}
            collapsible={true}
            comparison={this.state.commitComparison}
            commands={this.props.commands}
            header={`
              Compare
              ${
                this.state.commitCompareLhs
                  ? this.state.commitCompareLhs.commit.substring(0, 7)
                  : '...'
              }
              and
              ${
                this.state.commitCompareRhs
                  ? this.state.commitCompareRhs.commit.substring(0, 7)
                  : '...'
              }
            `}
            trans={this.props.trans}
            onCancel={event => {
              event.stopPropagation();
              this._setCommitComparisonState({
                lhs: null,
                rhs: null,
                res: null
              });
            }}
            onOpenDiff={
              this.state.commitComparison
                ? openFileDiff(this.props.commands)(
                    this.state.commitComparison.rhs,
                    this.state.commitComparison.lhs
                  )
                : undefined
            }
          />
        )}
      </React.Fragment>
    );
  }

  /**
   * Renders a panel for prompting a user to find a Git repository.
   *
   * @returns React element
   */
  private _renderWarning(): React.ReactElement {
    const path = this.props.filebrowser.path;
    const { commands } = this.props;

    return (
      <React.Fragment>
        <div className={warningTextClass}>
          {path ? (
            <React.Fragment>
              <b title={path}>{PathExt.basename(path)}</b>{' '}
              {this.props.trans.__('is not')}
            </React.Fragment>
          ) : (
            this.props.trans.__('You are not currently in')
          )}
          {this.props.trans.__(
            ' a Git repository. To use Git, navigate to a local repository, initialize a repository here, or clone an existing repository.'
          )}
        </div>
        <button
          className={repoButtonClass}
          onClick={() => commands.execute('filebrowser:toggle-main')}
        >
          {this.props.trans.__('Open the FileBrowser')}
        </button>
        <button
          className={repoButtonClass}
          onClick={() => commands.execute(CommandIDs.gitInit)}
        >
          {this.props.trans.__('Initialize a Repository')}
        </button>
        {commands.hasCommand(CommandIDs.gitClone) && (
          <button
            className={repoButtonClass}
            onClick={async () => {
              await commands.execute(CommandIDs.gitClone);
              await commands.execute('filebrowser:toggle-main');
            }}
          >
            {this.props.trans.__('Clone a Repository')}
          </button>
        )}
      </React.Fragment>
    );
  }

  /**
   * Callback invoked upon changing the active panel tab.
   *
   * @param event - event object
   * @param tab - tab number
   */
  private _onTabChange = (event: any, tab: number): void => {
    if (tab === 1) {
      this.refreshHistory();
    }
    this.setState({
      tab: tab
    });
  };

  /**
   * Updates the commit message description.
   *
   * @param description - commit message description
   */
  private _setCommitDescription = (description: string): void => {
    this.setState({
      commitDescription: description
    });
  };

  /**
   * Updates the commit message summary.
   *
   * @param summary - commit message summary
   */
  private _setCommitSummary = (summary: string): void => {
    this.setState({
      commitSummary: summary
    });
  };

  /**
   * Updates the amend option
   *
   * @param amend - whether the amend is checked
   */
  private _setCommitAmend = (amend: boolean): void => {
    this.setState({
      commitAmend: amend
    });
  };

  /**
   * Commits all marked files.
   *
   * @param message - commit message
   * @returns a promise which commits the files
   */
  private _commitMarkedFiles = async (message: string): Promise<void> => {
    this.props.logger.log({
      level: Level.RUNNING,
      message: this.props.trans.__('Staging files...')
    });
    await this.props.model.reset();
    await this.props.model.add(...this._markedFiles.map(file => file.to));

    await this._commitStagedFiles(message);
  };

  /**
   * Commits all staged files.
   *
   * @param message - commit message
   * @returns a promise which commits the files
   */
  private _commitStagedFiles = async (message?: string): Promise<void> => {
    const errorLog: ILogMessage = {
      level: Level.ERROR,
      message: this.props.trans.__('Failed to commit changes.')
    };

    try {
      await this._hasIdentity(this.props.model.pathRepository);

      this.props.logger.log({
        level: Level.RUNNING,
        message: this.props.trans.__('Committing changes...')
      });

      if (this.state.commitAmend) {
        await this.props.model.commit(null, true);
      } else {
        await this.props.model.commit(message);
      }

      this.props.logger.log({
        level: Level.SUCCESS,
        message: this.props.trans.__('Committed changes.')
      });

      const hasRemote = this.props.model.branches.some(
        branch => branch.is_remote_branch
      );

      // If enabled commit and push, push here
      if (this.props.settings.composite['commitAndPush'] && hasRemote) {
        await this.props.commands.execute(CommandIDs.gitPush);
      }
    } catch (error) {
      this.props.logger.log({ ...errorLog, error });
      throw error;
    }
  };

  /**
   * Determines whether a user has a known Git identity.
   *
   * @param path - repository path
   */
  private async _hasIdentity(path: string): Promise<void> {
    // If the repository path changes, check the user identity
    if (path !== this._previousRepoPath) {
      try {
        const data: JSONObject = (await this.props.model.config()) as any;
        const options: JSONObject = data['options'] as JSONObject;
        const keys = Object.keys(options);

        // If the user name or e-mail is unknown, ask the user to set it
        if (keys.indexOf('user.name') < 0 || keys.indexOf('user.email') < 0) {
          const result = await showDialog({
            title: this.props.trans.__('Who is committing?'),
            body: new GitAuthorForm()
          });

          if (!result.button.accept) {
            throw new Error(
              this.props.trans.__('User refused to set identity.')
            );
          }

          const { name, email } = result.value;
          await this.props.model.config({
            'user.name': name,
            'user.email': email
          });
        }
        this._previousRepoPath = path;
      } catch (error) {
        if (error instanceof Git.GitResponseError) {
          throw error;
        }

        throw new Error(
          this.props.trans.__('Failed to set your identity. %1', error.message)
        );
      }
    }
  }

  private _hasStagedFile(): boolean {
    return this.state.files.some(
      file => file.status === 'staged' || file.status === 'partially-staged'
    );
  }

  private _hasUnStagedFile(): boolean {
    return this.state.files.some(
      file => file.status === 'unstaged' || file.status === 'partially-staged'
    );
  }

  /**
   * List of marked files.
   */
  private get _markedFiles(): Git.IStatusFile[] {
    return this._sortedFiles.filter(file => this.props.model.getMark(file.to));
  }

  /**
   * List of sorted modified files.
   */
  private get _sortedFiles(): Git.IStatusFile[] {
    const { files, remoteChangedFiles } = this.state;
    let sfiles: Git.IStatusFile[] = files;
    if (remoteChangedFiles) {
      sfiles = sfiles.concat(remoteChangedFiles);
    }
    sfiles.sort((a, b) => a.to.localeCompare(b.to));
    return sfiles;
  }

  private _previousRepoPath: string = null;

  /**
   * Show a dialog when a notifyRemoteChanges signal is emitted from the model.
   */
  private async warningDialog(
    options: Git.IRemoteChangedNotification
  ): Promise<void> {
    const title = this.props.trans.__(
      'One or more open files are behind %1 head. Do you want to pull the latest remote version?',
      this.props.model.status.remote
    );
    const dialog = new Dialog({
      title,
      body: this._renderBody(options.notNotified, options.notified),
      buttons: [
        Dialog.cancelButton({
          label: this.props.trans.__('Continue Without Pulling')
        }),
        Dialog.warnButton({
          label: this.props.trans.__('Pull'),
          caption: this.props.trans.__('Git Pull from Remote Branch')
        })
      ]
    });
    const result = await dialog.launch();
    if (result.button.accept) {
      await this.props.commands.execute(CommandIDs.gitPull, {});
    }
  }

  /**
   * renders the body to be used in the remote changes warning dialog
   */
  private _renderBody(
    notNotifiedList: Git.IStatusFile[],
    notifiedList: Git.IStatusFile[] = []
  ): JSX.Element {
    const listedItems = notNotifiedList.map((item: Git.IStatusFile) => {
      console.log(item.to);
      const item_val = this.props.trans.__(item.to);
      return <li key={item_val}>{item_val}</li>;
    });
    let elem: JSX.Element = <ul>{listedItems}</ul>;
    if (notifiedList.length > 0) {
      const remaining = this.props.trans.__(
        'The following open files remain behind:'
      );
      const alreadyListedItems = notifiedList.map((item: Git.IStatusFile) => {
        console.log(item.to);
        const item_val = this.props.trans.__(item.to);
        return <li key={item_val}>{item_val}</li>;
      });
      const full: JSX.Element = (
        <div>
          {elem}
          {remaining}
          <ul>{alreadyListedItems}</ul>
        </div>
      );
      elem = full;
    }
    return <div>{elem}</div>;
  }

  private _setCommitComparisonState(state: {
    lhs?: Git.ISingleCommitInfo;
    rhs?: Git.ISingleCommitInfo;
    res?: Git.ICommitComparison;
  }): void {
    this.setState(currentState => ({
      commitCompareLhs:
        typeof state.lhs !== 'undefined'
          ? state.lhs
          : currentState.commitCompareLhs,
      commitCompareRhs:
        typeof state.rhs !== 'undefined'
          ? state.rhs
          : currentState.commitCompareRhs,
      commitComparison:
        typeof state.res !== 'undefined'
          ? state.res
          : currentState.commitComparison
    }));
  }

  private async _doCommitComparsion(): Promise<void> {
    let diffResult: Git.IDiffResult = null;
    try {
      diffResult = await this.props.model.diff(
        this.state.commitCompareLhs.commit,
        this.state.commitCompareRhs.commit
      );
      if (diffResult.code !== 0) throw new Error(diffResult.message);
    } catch (err) {
      console.error(
        `Error while getting the diff for commit ${this.state.commitCompareLhs} and commit ${this.state.commitCompareRhs}!`,
        err
      );
      this.props.logger.log({
        level: Level.ERROR,
        message: `Error while getting the diff for commit ${this.state.commitCompareLhs} and commit ${this.state.commitCompareRhs}!`,
        error: err
      });
      return;
    }
    if (diffResult) {
      this.setState(state => {
        return {
          commitComparison: {
            lhs: state.commitCompareLhs,
            rhs: state.commitCompareRhs,
            changedFiles: diffResult.result.map(changedFile => {
              const pathParts = changedFile.filename.split('/');
              const fileName = pathParts[pathParts.length - 1];
              const filePath = changedFile.filename;
              return {
                deletion: changedFile.deletions,
                insertion: changedFile.insertions,
                is_binary:
                  changedFile.deletions === '-' ||
                  changedFile.insertions === '-',
                modified_file_name: fileName,
                modified_file_path: filePath,
                type: changedFile.filetype
              } as Git.ICommitModifiedFile;
            })
          } as Git.ICommitComparison
        };
      });
    } else {
      this.setState({
        commitCompareLhs: null,
        commitCompareRhs: null,
        commitComparison: null
      });
    }
  }
}<|MERGE_RESOLUTION|>--- conflicted
+++ resolved
@@ -272,15 +272,10 @@
     const { currentBranch } = this.props.model;
 
     this.setState({
-<<<<<<< HEAD
-      branches: this.props.model.branches,
       currentBranch: currentBranch ? currentBranch.name : 'master',
       commitCompareLhs: null,
       commitCompareRhs: null,
       commitComparison: null
-=======
-      currentBranch: currentBranch ? currentBranch.name : 'master'
->>>>>>> 14a229c0
     });
   };
 
