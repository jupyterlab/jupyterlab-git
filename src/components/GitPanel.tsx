import * as React from 'react';
import Tabs from '@material-ui/core/Tabs';
import Tab from '@material-ui/core/Tab';
import { showErrorMessage, showDialog } from '@jupyterlab/apputils';
import { ISettingRegistry } from '@jupyterlab/coreutils';
import { IRenderMimeRegistry } from '@jupyterlab/rendermime';
import { JSONObject } from '@phosphor/coreutils';
import { GitExtension } from '../model';
import {
  panelWrapperClass,
  repoButtonClass,
  selectedTabClass,
  tabClass,
  tabsClass,
  tabIndicatorClass,
  warningWrapperClass
} from '../style/GitPanel';
import { Git } from '../tokens';
import { decodeStage } from '../utils';
import { GitAuthorForm } from '../widgets/AuthorBox';
import { FileList } from './FileList';
import { HistorySideBar } from './HistorySideBar';
import { Toolbar } from './Toolbar';
import { CommitBox } from './CommitBox';

/** Interface for GitPanel component state */
export interface IGitSessionNodeState {
  inGitRepository: boolean;

  branches: Git.IBranch[];
  currentBranch: string;

  pastCommits: Git.ISingleCommitInfo[];

  stagedFiles: Git.IStatusFileResult[];
  unstagedFiles: Git.IStatusFileResult[];
  untrackedFiles: Git.IStatusFileResult[];

  tab: number;
}

/** Interface for GitPanel component props */
export interface IGitSessionNodeProps {
  model: GitExtension;
  renderMime: IRenderMimeRegistry;
  settings: ISettingRegistry.ISettings;
}

/** A React component for the git extension's main display */
export class GitPanel extends React.Component<
  IGitSessionNodeProps,
  IGitSessionNodeState
> {
  constructor(props: IGitSessionNodeProps) {
    super(props);
    this.state = {
      inGitRepository: false,
      branches: [],
      currentBranch: '',
      pastCommits: [],
      stagedFiles: [],
      unstagedFiles: [],
      untrackedFiles: [],
      tab: 0
    };

    props.model.repositoryChanged.connect((_, args) => {
      this.setState({
        inGitRepository: args.newValue !== null
      });
      this.refresh();
    }, this);
    props.model.statusChanged.connect(() => {
      this.setStatus();
    }, this);
    props.model.headChanged.connect(async () => {
      await this.refreshBranch();
      if (this.state.tab === 1) {
        this.refreshHistory();
      } else {
        this.refreshStatus();
      }
    }, this);
    props.model.markChanged.connect(() => this.forceUpdate());

    props.settings.changed.connect(this.refresh, this);
  }

  refreshBranch = async () => {
    const { currentBranch } = this.props.model;

    this.setState({
      branches: this.props.model.branches,
      currentBranch: currentBranch ? currentBranch.name : 'master'
    });
  };

  refreshHistory = async () => {
    if (this.props.model.pathRepository !== null) {
      // Get git log for current branch
      let logData = await this.props.model.log(this.props.settings.composite[
        'historyCount'
      ] as number);
      let pastCommits = new Array<Git.ISingleCommitInfo>();
      if (logData.code === 0) {
        pastCommits = logData.commits;
      }

      this.setState({
        pastCommits: pastCommits
      });
    }
  };

  setStatus = () => {
    if (this.props.model.pathRepository !== null) {
      // Get git status for current branch
      let stagedFiles = new Array<Git.IStatusFileResult>();
      let unstagedFiles = new Array<Git.IStatusFileResult>();
      let untrackedFiles = new Array<Git.IStatusFileResult>();
      let statusFiles = this.props.model.status;
      if (statusFiles.length > 0) {
        for (let i = 0; i < statusFiles.length; i++) {
          const file = statusFiles[i];
          const { x, y } = file;
          const stage = decodeStage(x, y);

          // If file is untracked
          if (stage === 'untracked') {
            untrackedFiles.push(file);
          } else if (stage === 'unstaged') {
            unstagedFiles.push(file);
          } else if (stage === 'staged') {
            stagedFiles.push(file);
          }
        }
      }

      this.setState({
        stagedFiles: stagedFiles,
        unstagedFiles: unstagedFiles,
        untrackedFiles: untrackedFiles
      });
    }
  };

  refreshStatus = async () => {
    await this.props.model.refreshStatus();
  };

  /**
   * Refresh widget, update all content
   */
  refresh = async () => {
    if (this.props.model.pathRepository !== null) {
      await this.refreshBranch();
      await this.refreshHistory();
      await this.refreshStatus();
    }
  };

  /**
   * Commits all marked files.
   *
   * @param message - commit message
   * @returns a promise which commits the files
   */
  commitMarkedFiles = async (message: string): Promise<void> => {
    await this.props.model.reset();
    await this.props.model.add(...this._markedFiles.map(file => file.to));
    await this.commitStagedFiles(message);
  };

  /**
   * Commits all staged files.
   *
   * @param message - commit message
   * @returns a promise which commits the files
   */
  commitStagedFiles = async (message: string): Promise<void> => {
    try {
      if (
        message &&
        message !== '' &&
        (await this._hasIdentity(this.props.model.pathRepository))
      ) {
        await this.props.model.commit(message);
      }
    } catch (error) {
      console.error(error);
      showErrorMessage('Fail to commit', error);
    }
  };

  /**
   * Renders the component.
   *
   * @returns React element
   */
  render(): React.ReactElement {
    return (
      <div className={panelWrapperClass}>
        {this._renderToolbar()}
        {this._renderMain()}
      </div>
    );
  }

<<<<<<< HEAD
    if (this.state.isHistoryVisible) {
      sub = (
        <HistorySideBar
          branches={this.state.branches}
          pastCommits={this.state.pastCommits}
          model={this.props.model}
          refreshHistory={this.refreshHistory}
          renderMime={this.props.renderMime}
        />
=======
  /**
   * Renders a toolbar.
   *
   * @returns React element
   */
  private _renderToolbar(): React.ReactElement {
    const disableBranching = Boolean(
      this.props.settings.composite['disableBranchWithChanges'] &&
        ((this.state.unstagedFiles && this.state.unstagedFiles.length) ||
          (this.state.stagedFiles && this.state.stagedFiles.length))
    );
    return (
      <Toolbar
        model={this.props.model}
        branching={!disableBranching}
        refresh={this._onRefresh}
      />
    );
  }

  /**
   * Renders the main panel.
   *
   * @returns React element
   */
  private _renderMain(): React.ReactElement {
    if (this.state.inGitRepository) {
      return (
        <React.Fragment>
          {this._renderTabs()}
          {this.state.tab === 1 ? this._renderHistory() : this._renderChanges()}
        </React.Fragment>
>>>>>>> 0d71ee37
      );
    }
    return this._renderWarning();
  }

  /**
   * Renders panel tabs.
   *
   * @returns React element
   */
  private _renderTabs(): React.ReactElement {
    return (
      <Tabs
        classes={{
          root: tabsClass,
          indicator: tabIndicatorClass
        }}
        value={this.state.tab}
        onChange={this._onTabChange}
      >
        <Tab
          classes={{
            root: tabClass,
            selected: selectedTabClass
          }}
          title="View changed files"
          label="Changes"
          disableFocusRipple={true}
          disableRipple={true}
        />
        <Tab
          classes={{
            root: tabClass,
            selected: selectedTabClass
          }}
          title="View commit history"
          label="History"
          disableFocusRipple={true}
          disableRipple={true}
        />
      </Tabs>
    );
  }

  /**
   * Renders a panel for viewing and committing file changes.
   *
   * @returns React element
   */
  private _renderChanges(): React.ReactElement {
    return (
      <React.Fragment>
        <FileList
          stagedFiles={this.state.stagedFiles}
          unstagedFiles={this.state.unstagedFiles}
          untrackedFiles={this.state.untrackedFiles}
          model={this.props.model}
          renderMime={this.props.renderMime}
          settings={this.props.settings}
        />
        {this.props.settings.composite['simpleStaging'] ? (
          <CommitBox
            hasFiles={this._markedFiles.length > 0}
            onCommit={this.commitMarkedFiles}
          />
        ) : (
          <CommitBox
            hasFiles={this.state.stagedFiles.length > 0}
            onCommit={this.commitStagedFiles}
          />
        )}
      </React.Fragment>
    );
  }

  /**
   * Renders a panel for viewing commit history.
   *
   * @returns React element
   */
  private _renderHistory(): React.ReactElement {
    return (
      <HistorySideBar
        isExpanded={this.state.tab === 1}
        branches={this.state.branches}
        pastCommits={this.state.pastCommits}
        model={this.props.model}
        renderMime={this.props.renderMime}
      />
    );
  }

  /**
   * Renders a panel for prompting a user to find a Git repository.
   *
   * @returns React element
   */
  private _renderWarning(): React.ReactElement {
    return (
      <div className={warningWrapperClass}>
        <div>Unable to detect a Git repository.</div>
        <button
          className={repoButtonClass}
          onClick={() =>
            this.props.model.commands.execute('filebrowser:toggle-main')
          }
        >
          Find a repository
        </button>
      </div>
    );
  }

  /**
   * Callback invoked upon changing the active panel tab.
   *
   * @param event - event object
   * @param tab - tab number
   */
  private _onTabChange = (event: any, tab: number): void => {
    if (tab === 1) {
      this.refreshHistory();
    }
    this.setState({
      tab: tab
    });
  };

  /**
   * Callback invoked upon refreshing a repository.
   *
   * @returns promise which refreshes a repository
   */
  private _onRefresh = async () => {
    await this.refreshBranch();
    if (this.state.tab === 1) {
      this.refreshHistory();
    } else {
      this.refreshStatus();
    }
  };

  /**
   * List of modified files (both staged and unstaged).
   */
  private get _modifiedFiles(): Git.IStatusFileResult[] {
    let files = this.state.untrackedFiles.concat(
      this.state.unstagedFiles,
      this.state.stagedFiles
    );

    files.sort((a, b) => a.to.localeCompare(b.to));
    return files;
  }

  /**
   * List of marked files.
   */
  private get _markedFiles(): Git.IStatusFileResult[] {
    return this._modifiedFiles.filter(file =>
      this.props.model.getMark(file.to)
    );
  }

  /**
   * Determines whether a user has a known Git identity.
   *
   * @param path - repository path
   * @returns a promise which returns a success status
   */
  private async _hasIdentity(path: string): Promise<boolean> {
    // If the repository path changes, check the user identity
    if (path !== this._previousRepoPath) {
      try {
        let res = await this.props.model.config();
        if (res.ok) {
          const options: JSONObject = (await res.json()).options;
          const keys = Object.keys(options);

          // If the user name or e-mail is unknown, ask the user to set it
          if (keys.indexOf('user.name') < 0 || keys.indexOf('user.email') < 0) {
            const result = await showDialog({
              title: 'Who is committing?',
              body: new GitAuthorForm()
            });
            if (!result.button.accept) {
              console.log('User refuses to set identity.');
              return false;
            }
            const identity = result.value;
            res = await this.props.model.config({
              'user.name': identity.name,
              'user.email': identity.email
            });
            if (!res.ok) {
              console.log(await res.text());
              return false;
            }
          }
          this._previousRepoPath = path;
        }
      } catch (error) {
        throw new Error('Failed to set your identity. ' + error.message);
      }
    }
    return Promise.resolve(true);
  }

  private _previousRepoPath: string = null;
}<|MERGE_RESOLUTION|>--- conflicted
+++ resolved
@@ -206,17 +206,6 @@
     );
   }
 
-<<<<<<< HEAD
-    if (this.state.isHistoryVisible) {
-      sub = (
-        <HistorySideBar
-          branches={this.state.branches}
-          pastCommits={this.state.pastCommits}
-          model={this.props.model}
-          refreshHistory={this.refreshHistory}
-          renderMime={this.props.renderMime}
-        />
-=======
   /**
    * Renders a toolbar.
    *
@@ -249,7 +238,6 @@
           {this._renderTabs()}
           {this.state.tab === 1 ? this._renderHistory() : this._renderChanges()}
         </React.Fragment>
->>>>>>> 0d71ee37
       );
     }
     return this._renderWarning();
@@ -333,10 +321,10 @@
   private _renderHistory(): React.ReactElement {
     return (
       <HistorySideBar
-        isExpanded={this.state.tab === 1}
         branches={this.state.branches}
         pastCommits={this.state.pastCommits}
         model={this.props.model}
+        refreshHistory={this.refreshHistory}
         renderMime={this.props.renderMime}
       />
     );
