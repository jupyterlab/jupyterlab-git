--- conflicted
+++ resolved
@@ -2,11 +2,7 @@
 import { ISettingRegistry } from '@jupyterlab/settingregistry';
 import { IStatusBar } from '@jupyterlab/statusbar';
 import { TranslationBundle } from '@jupyterlab/translation';
-<<<<<<< HEAD
 import { Badge } from '@jupyter/react-components';
-=======
-import { Badge } from '@mui/material';
->>>>>>> d152a606
 import React from 'react';
 import { classes } from 'typestyle';
 import { Operation, showGitOperationDialog } from '../commandsAndMenu';
