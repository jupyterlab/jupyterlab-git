--- conflicted
+++ resolved
@@ -90,7 +90,7 @@
       let upstream = prompt("Enter Upstream Branch Name");
       if(upstream==="" || upstream===null)
         alert("Oops.. You can't leave branch name empty");
-<<<<<<< HEAD
+
       else
         {
           let master = prompt("Enter Master Branch Name");
@@ -100,14 +100,7 @@
             {
               git_temp.push(upstream,master,cur_fb_path); 
             }
-=======
-      else{
-        let master = prompt("Enter Master Branch Name");
-        if(master==="" || master ===null)
-          alert("Oops.. You can't leave branch name empty");
-        else{
-          git_temp.push(upstream,master,cur_fb_path);
->>>>>>> 2776cbde
+
         }
       }
     },
