import {
  ILayoutRestorer,
  JupyterFrontEnd,
  JupyterFrontEndPlugin
} from '@jupyterlab/application';
import { IChangedArgs } from '@jupyterlab/coreutils';
import { FileBrowserModel, IFileBrowserFactory } from '@jupyterlab/filebrowser';
import { IMainMenu } from '@jupyterlab/mainmenu';
import { IRenderMimeRegistry } from '@jupyterlab/rendermime';
import { ISettingRegistry } from '@jupyterlab/settingregistry';
import { IStatusBar } from '@jupyterlab/statusbar';
import { addCommands, createGitMenu } from './commandsAndMenu';
import { GitExtension } from './model';
import { gitIcon } from './style/icons';
import { IGitExtension } from './tokens';
import { addCloneButton } from './widgets/gitClone';
import { GitWidget } from './widgets/GitWidget';
import { addStatusBarWidget } from './widgets/StatusWidget';

export { Git, IGitExtension } from './tokens';

/**
 * The default running sessions extension.
 */
const plugin: JupyterFrontEndPlugin<IGitExtension> = {
  id: '@jupyterlab/git:plugin',
  requires: [
    IMainMenu,
    ILayoutRestorer,
    IFileBrowserFactory,
    IRenderMimeRegistry,
    ISettingRegistry,
    IStatusBar
  ],
  provides: IGitExtension,
  activate,
  autoStart: true
};

/**
 * Export the plugin as default.
 */
export default plugin;

/**
 * Activate the running plugin.
 */
async function activate(
  app: JupyterFrontEnd,
  mainMenu: IMainMenu,
  restorer: ILayoutRestorer,
  factory: IFileBrowserFactory,
  renderMime: IRenderMimeRegistry,
  settingRegistry: ISettingRegistry,
  statusBar: IStatusBar
): Promise<IGitExtension> {
  let settings: ISettingRegistry.ISettings;

  // Get a reference to the default file browser extension
  const filebrowser = factory.defaultBrowser;

  // Attempt to load application settings
  try {
    settings = await settingRegistry.load(plugin.id);
  } catch (error) {
    console.error(`Failed to load settings for the Git Extension.\n${error}`);
  }
  // Create the Git model
  const gitExtension = new GitExtension(app, settings);

  // Whenever we restore the application, sync the Git extension path
  Promise.all([app.restored, filebrowser.model.restored]).then(() => {
    gitExtension.pathRepository = filebrowser.model.path;
  });

  // Whenever the file browser path changes, sync the Git extension path
  filebrowser.model.pathChanged.connect(
    (model: FileBrowserModel, change: IChangedArgs<string>) => {
      gitExtension.pathRepository = change.newValue;
    }
  );
  // Whenever a user adds/renames/saves/deletes/modifies a file within the lab environment, refresh the Git status
  filebrowser.model.fileChanged.connect(() => gitExtension.refreshStatus());

  // Provided we were able to load application settings, create the extension widgets
  if (settings) {
    // Add JupyterLab commands
    addCommands(app, gitExtension, factory.defaultBrowser, settings);

    // Create the Git widget sidebar
    const gitPlugin = new GitWidget(
      gitExtension,
      settings,
      renderMime,
      factory.defaultBrowser.model
    );
    gitPlugin.id = 'jp-git-sessions';
    gitPlugin.title.icon = gitIcon;
    gitPlugin.title.caption = 'Git';

    // Let the application restorer track the running panel for restoration of
    // application state (e.g. setting the running panel as the current side bar
    // widget).
    restorer.add(gitPlugin, 'git-sessions');

    // Rank has been chosen somewhat arbitrarily to give priority to the running
    // sessions widget in the sidebar.
    app.shell.add(gitPlugin, 'left', { rank: 200 });

    // Add a menu for the plugin
    mainMenu.addMenu(createGitMenu(app.commands), { rank: 60 });

    // Add a clone button to the file browser extension toolbar
    addCloneButton(gitExtension, factory.defaultBrowser);

    // Add the status bar widget
    addStatusBarWidget(statusBar, gitExtension, settings);
  }

<<<<<<< HEAD
  menu.addItem({ command: CommandIDs.gitToggleDoubleClickDiff });

  menu.addItem({ type: 'separator' });

  menu.addItem({ command: CommandIDs.gitOpenGitignore });

  return menu;
=======
  return gitExtension;
>>>>>>> bfb10474
}<|MERGE_RESOLUTION|>--- conflicted
+++ resolved
@@ -117,15 +117,5 @@
     addStatusBarWidget(statusBar, gitExtension, settings);
   }
 
-<<<<<<< HEAD
-  menu.addItem({ command: CommandIDs.gitToggleDoubleClickDiff });
-
-  menu.addItem({ type: 'separator' });
-
-  menu.addItem({ command: CommandIDs.gitOpenGitignore });
-
-  return menu;
-=======
   return gitExtension;
->>>>>>> bfb10474
 }