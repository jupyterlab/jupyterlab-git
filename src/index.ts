import {
  addCommands, CommandIDs
 } from './git_mainmenu_command'
import {
	  FileBrowser, IFileBrowserFactory
} from '@jupyterlab/filebrowser';

import {
  GitSessions
 } from './components/components'

 import {
  ServiceManager
} from '@jupyterlab/services';

import {
  ILayoutRestorer, JupyterLab, JupyterLabPlugin
} from '@jupyterlab/application';

import {
  IServiceManager
} from '@jupyterlab/services';

import {
   IMainMenu
} from '@jupyterlab/apputils';

import {
  ConsolePanel
} from '@jupyterlab/console';

import {
  Session
} from '@jupyterlab/services';

import {
   Menu
} from '@phosphor/widgets';

/**
 * The default running sessions extension.
 */
const plugin: JupyterLabPlugin<void> = {
  activate,
  id: 'jupyter.extensions.running-sessions-git',
  requires: [IServiceManager, IFileBrowserFactory, IMainMenu, ILayoutRestorer],
  autoStart: true
};


/**
 * Export the plugin as default.
 */
export default plugin;


/**
 * Activate the running plugin.
 */
function activate(app: JupyterLab, services: ServiceManager, fb:FileBrowser, mainMenu: IMainMenu, restorer: ILayoutRestorer, panel: ConsolePanel,model: Session.IModel): void {
  const { commands} = app;
  const category = 'Git';
  let git_plugin = new GitSessions(app, { manager: services });
  git_plugin.id = 'jp-git-sessions';
  git_plugin.title.label = 'Git';
  // Let the application restorer track the running panel for restoration of
  // application state (e.g. setting the running panel as the current side bar
  // widget).

  restorer.add(git_plugin, 'git-sessions');

  // Rank has been chosen somewhat arbitrarily to give priority to the running
  // sessions widget in the sidebar.
  app.shell.addToLeftArea(git_plugin, { rank: 200 });

  addCommands(app, services);
  let menu = new Menu({commands});
  let tutorial = new Menu({commands});
  tutorial.title.label = " Tutorial ";
  menu.title.label = category;
  [
    CommandIDs.git_terminal,
    CommandIDs.git_pull,
    CommandIDs.git_push,
    CommandIDs.git_init,
  ].forEach(command =>{
    menu.addItem({command});
  });
<<<<<<< HEAD
=======

>>>>>>> 5da5b76b
  [
    CommandIDs.setup_remotes,
    CommandIDs.tutorial_Pull,
    CommandIDs.tutorial_Push,
<<<<<<< HEAD
    CommandIDs.link4
=======
    CommandIDs.link4,
>>>>>>> 5da5b76b
  ].forEach(command => {
    tutorial.addItem({command});
  });
  menu.addItem({type: 'submenu' , submenu: tutorial});
  mainMenu.addMenu(menu,{rank:60});
}<|MERGE_RESOLUTION|>--- conflicted
+++ resolved
@@ -86,19 +86,11 @@
   ].forEach(command =>{
     menu.addItem({command});
   });
-<<<<<<< HEAD
-=======
-
->>>>>>> 5da5b76b
   [
     CommandIDs.setup_remotes,
     CommandIDs.tutorial_Pull,
     CommandIDs.tutorial_Push,
-<<<<<<< HEAD
     CommandIDs.link4
-=======
-    CommandIDs.link4,
->>>>>>> 5da5b76b
   ].forEach(command => {
     tutorial.addItem({command});
   });
