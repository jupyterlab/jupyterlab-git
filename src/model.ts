--- conflicted
+++ resolved
@@ -149,16 +149,6 @@
       response = await httpGitRequest('/git/add_all_unstaged', 'POST', {
         top_repo_path: path
       });
-<<<<<<< HEAD
-=======
-      if (!response.ok) {
-        const data = await response.json();
-        throw new ServerConnection.ResponseError(response, data.message);
-      }
-
-      this.refreshStatus();
-      return response.json();
->>>>>>> 8e79eae1
     } catch (err) {
       this._removeTask(tid);
       throw new ServerConnection.NetworkError(err);
@@ -166,7 +156,7 @@
     this._removeTask(tid);
 
     const data = await response.json();
-    if (response.status !== 200) {
+    if (!response.ok) {
       throw new ServerConnection.ResponseError(response, data.message);
     }
     this.refreshStatus();
@@ -196,16 +186,6 @@
       response = await httpGitRequest('/git/add_all_untracked', 'POST', {
         top_repo_path: path
       });
-<<<<<<< HEAD
-=======
-      if (!response.ok) {
-        const data = await response.json();
-        throw new ServerConnection.ResponseError(response, data.message);
-      }
-
-      this.refreshStatus();
-      return response.json();
->>>>>>> 8e79eae1
     } catch (err) {
       this._removeTask(tid);
       throw new ServerConnection.NetworkError(err);
@@ -213,7 +193,7 @@
     this._removeTask(tid);
 
     const data = await response.json();
-    if (response.status !== 200) {
+    if (!response.ok) {
       throw new ServerConnection.ResponseError(response, data.message);
     }
     this.refreshStatus();
@@ -243,20 +223,13 @@
         url,
         name
       });
-<<<<<<< HEAD
-=======
-      if (!response.ok) {
-        const data = await response.json();
-        throw new ServerConnection.ResponseError(response, data.message);
-      }
->>>>>>> 8e79eae1
-    } catch (err) {
-      this._removeTask(tid);
-      throw new ServerConnection.NetworkError(err);
-    }
-    this._removeTask(tid);
-
-    if (response.status !== 200) {
+    } catch (err) {
+      this._removeTask(tid);
+      throw new ServerConnection.NetworkError(err);
+    }
+    this._removeTask(tid);
+
+    if (!response.ok) {
       const data = await response.text();
       throw new ServerConnection.ResponseError(response, data);
     }
@@ -290,21 +263,13 @@
         current_path: path,
         history_count: count
       });
-<<<<<<< HEAD
-=======
-      if (!response.ok) {
-        const data = await response.json();
-        throw new ServerConnection.ResponseError(response, data.message);
-      }
-      return response.json();
->>>>>>> 8e79eae1
-    } catch (err) {
-      this._removeTask(tid);
-      throw new ServerConnection.NetworkError(err);
-    }
-    this._removeTask(tid);
-
-    if (response.status !== 200) {
+    } catch (err) {
+      this._removeTask(tid);
+      throw new ServerConnection.NetworkError(err);
+    }
+    this._removeTask(tid);
+
+    if (!response.ok) {
       const data = await response.text();
       throw new ServerConnection.ResponseError(response, data);
     }
@@ -361,24 +326,7 @@
     }
     const tid = this._addTask('git:checkout');
     try {
-<<<<<<< HEAD
       response = await httpGitRequest('/git/checkout', 'POST', body);
-=======
-      const response = await httpGitRequest('/git/checkout', 'POST', body);
-      if (!response.ok) {
-        return response.json().then((data: any) => {
-          throw new ServerConnection.ResponseError(response, data.message);
-        });
-      }
-
-      if (body.checkout_branch) {
-        await this.refreshBranch();
-        this._headChanged.emit();
-      } else {
-        this.refreshStatus();
-      }
-      return response.json();
->>>>>>> 8e79eae1
     } catch (err) {
       this._removeTask(tid);
       throw new ServerConnection.NetworkError(err);
@@ -386,7 +334,7 @@
     this._removeTask(tid);
 
     const data = await response.json();
-    if (response.status !== 200) {
+    if (!response.ok) {
       throw new ServerConnection.ResponseError(response, data.message);
     }
     if (body.checkout_branch) {
@@ -413,7 +361,6 @@
   ): Promise<Git.ICloneResult> {
     let response;
 
-<<<<<<< HEAD
     const obj: Git.IGitClone = {
       current_path: path,
       clone_url: url,
@@ -422,14 +369,6 @@
     const tid = this._addTask('git:clone');
     try {
       response = await httpGitRequest('/git/clone', 'POST', obj);
-=======
-      const response = await httpGitRequest('/git/clone', 'POST', obj);
-      if (!response.ok) {
-        const data = await response.json();
-        throw new ServerConnection.ResponseError(response, data.message);
-      }
-      return response.json();
->>>>>>> 8e79eae1
     } catch (err) {
       this._removeTask(tid);
       throw new ServerConnection.NetworkError(err);
@@ -437,7 +376,7 @@
     this._removeTask(tid);
 
     const data = await response.json();
-    if (response.status !== 200) {
+    if (!response.ok) {
       throw new ServerConnection.ResponseError(response, data.message);
     }
     return data;
@@ -468,26 +407,13 @@
         commit_msg: message,
         top_repo_path: path
       });
-<<<<<<< HEAD
-=======
-      if (!response.ok) {
-        return response.json().then((data: any) => {
-          throw new ServerConnection.ResponseError(response, data.message);
-        });
-      }
-
-      this.refreshStatus();
-      this._headChanged.emit();
-
-      return response;
->>>>>>> 8e79eae1
-    } catch (err) {
-      this._removeTask(tid);
-      throw new ServerConnection.NetworkError(err);
-    }
-    this._removeTask(tid);
-
-    if (response.status !== 200) {
+    } catch (err) {
+      this._removeTask(tid);
+      throw new ServerConnection.NetworkError(err);
+    }
+    this._removeTask(tid);
+
+    if (!response.ok) {
       const data = await response.json();
       throw new ServerConnection.ResponseError(response, data.message);
     }
@@ -560,23 +486,13 @@
         commit_id: hash,
         top_repo_path: path
       });
-<<<<<<< HEAD
-=======
-      if (!response.ok) {
-        return response.json().then((data: any) => {
-          throw new ServerConnection.ResponseError(response, data.message);
-        });
-      }
-      await this.commit(message);
-      return response;
->>>>>>> 8e79eae1
-    } catch (err) {
-      this._removeTask(tid);
-      throw new ServerConnection.NetworkError(err);
-    }
-    this._removeTask(tid);
-
-    if (response.status !== 200) {
+    } catch (err) {
+      this._removeTask(tid);
+      throw new ServerConnection.NetworkError(err);
+    }
+    this._removeTask(tid);
+
+    if (!response.ok) {
       const data = await response.json();
       throw new ServerConnection.ResponseError(response, data.message);
     }
@@ -608,14 +524,6 @@
         selected_hash: hash,
         current_path: path
       });
-<<<<<<< HEAD
-=======
-      if (!response.ok) {
-        const data = await response.json();
-        throw new ServerConnection.ResponseError(response, data.message);
-      }
-      return response.json();
->>>>>>> 8e79eae1
     } catch (err) {
       this._removeTask(tid);
       throw new ServerConnection.NetworkError(err);
@@ -623,7 +531,7 @@
     this._removeTask(tid);
 
     const data = await response.json();
-    if (response.status !== 200) {
+    if (!response.ok) {
       throw new ServerConnection.ResponseError(response, data.message);
     }
     return data;
@@ -643,22 +551,13 @@
       response = await httpGitRequest('/git/init', 'POST', {
         current_path: path
       });
-<<<<<<< HEAD
-=======
-      if (!response.ok) {
-        return response.json().then((data: any) => {
-          throw new ServerConnection.ResponseError(response, data.message);
-        });
-      }
-      return response;
->>>>>>> 8e79eae1
-    } catch (err) {
-      this._removeTask(tid);
-      throw new ServerConnection.NetworkError(err);
-    }
-    this._removeTask(tid);
-
-    if (response.status !== 200) {
+    } catch (err) {
+      this._removeTask(tid);
+      throw new ServerConnection.NetworkError(err);
+    }
+    this._removeTask(tid);
+
+    if (!response.ok) {
       const data = await response.json();
       throw new ServerConnection.ResponseError(response, data.message);
     }
@@ -689,14 +588,6 @@
         current_path: path,
         history_count: count
       });
-<<<<<<< HEAD
-=======
-      if (!response.ok) {
-        const data = await response.json();
-        throw new ServerConnection.ResponseError(response, data.message);
-      }
-      return response.json();
->>>>>>> 8e79eae1
     } catch (err) {
       this._removeTask(tid);
       throw new ServerConnection.NetworkError(err);
@@ -704,7 +595,7 @@
     this._removeTask(tid);
 
     const data = await response.json();
-    if (response.status !== 200) {
+    if (!response.ok) {
       throw new ServerConnection.ResponseError(response, data.message);
     }
     return data;
@@ -737,27 +628,7 @@
     };
     const tid = this._addTask('git:pull');
     try {
-<<<<<<< HEAD
       response = await httpGitRequest('/git/pull', 'POST', obj);
-=======
-      const obj: Git.IPushPull = {
-        current_path: path,
-        auth,
-        cancel_on_conflict: this._settings
-          ? (this._settings.composite['cancelPullMergeConflict'] as boolean)
-          : false
-      };
-
-      const response = await httpGitRequest('/git/pull', 'POST', obj);
-      if (!response.ok) {
-        const data = await response.json();
-        throw new ServerConnection.ResponseError(response, data.message);
-      }
-
-      this._headChanged.emit();
-
-      return response.json();
->>>>>>> 8e79eae1
     } catch (err) {
       this._removeTask(tid);
       throw new ServerConnection.NetworkError(err);
@@ -765,7 +636,7 @@
     this._removeTask(tid);
 
     const data = await response.json();
-    if (response.status !== 200) {
+    if (!response.ok) {
       throw new ServerConnection.ResponseError(response, data.message);
     }
     this._headChanged.emit();
@@ -796,22 +667,7 @@
     };
     const tid = this._addTask('git:push');
     try {
-<<<<<<< HEAD
       response = await httpGitRequest('/git/push', 'POST', obj);
-=======
-      const obj: Git.IPushPull = {
-        current_path: path,
-        auth
-      };
-
-      const response = await httpGitRequest('/git/push', 'POST', obj);
-      if (!response.ok) {
-        const data = await response.json();
-        throw new ServerConnection.ResponseError(response, data.message);
-      }
-      this._headChanged.emit();
-      return response.json();
->>>>>>> 8e79eae1
     } catch (err) {
       this._removeTask(tid);
       throw new ServerConnection.NetworkError(err);
@@ -819,7 +675,7 @@
     this._removeTask(tid);
 
     const data = await response.json();
-    if (response.status !== 200) {
+    if (!response.ok) {
       throw new ServerConnection.ResponseError(response, data.message);
     }
     this._headChanged.emit();
@@ -880,21 +736,6 @@
       response = await httpGitRequest('/git/status', 'POST', {
         current_path: path
       });
-<<<<<<< HEAD
-=======
-      const data = await response.json();
-      if (!response.ok) {
-        console.error(data.message);
-        // TODO should we notify the user
-        this._setStatus([]);
-      }
-
-      this._setStatus(
-        (data as Git.IStatusResult).files.map(file => {
-          return { ...file, status: decodeStage(file.x, file.y) };
-        })
-      );
->>>>>>> 8e79eae1
     } catch (err) {
       this._removeTask(tid);
 
@@ -906,7 +747,7 @@
     this._removeTask(tid);
 
     const data = await response.json();
-    if (response.status !== 200) {
+    if (!response.ok) {
       console.error(data.message);
 
       // TODO we should notify the user
@@ -950,24 +791,13 @@
         filename: filename === undefined ? null : filename,
         top_repo_path: path
       });
-<<<<<<< HEAD
-=======
-      if (!response.ok) {
-        return response.json().then((data: any) => {
-          throw new ServerConnection.ResponseError(response, data.message);
-        });
-      }
-
-      this.refreshStatus();
-      return response;
->>>>>>> 8e79eae1
-    } catch (err) {
-      this._removeTask(tid);
-      throw new ServerConnection.NetworkError(err);
-    }
-    this._removeTask(tid);
-
-    if (response.status !== 200) {
+    } catch (err) {
+      this._removeTask(tid);
+      throw new ServerConnection.NetworkError(err);
+    }
+    this._removeTask(tid);
+
+    if (!response.ok) {
       const data = await response.json();
       throw new ServerConnection.ResponseError(response, data.message);
     }
@@ -1004,24 +834,13 @@
         commit_id: hash,
         top_repo_path: path
       });
-<<<<<<< HEAD
-=======
-      if (!response.ok) {
-        return response.json().then((data: any) => {
-          throw new ServerConnection.ResponseError(response, data.message);
-        });
-      }
-      await this.refreshBranch();
-      this._headChanged.emit();
-      return response;
->>>>>>> 8e79eae1
-    } catch (err) {
-      this._removeTask(tid);
-      throw new ServerConnection.NetworkError(err);
-    }
-    this._removeTask(tid);
-
-    if (response.status !== 200) {
+    } catch (err) {
+      this._removeTask(tid);
+      throw new ServerConnection.NetworkError(err);
+    }
+    this._removeTask(tid);
+
+    if (!response.ok) {
       const data = await response.json();
       throw new ServerConnection.ResponseError(response, data.message);
     }
@@ -1044,14 +863,6 @@
       response = await httpGitRequest('/git/show_prefix', 'POST', {
         current_path: path
       });
-<<<<<<< HEAD
-=======
-      if (!response.ok) {
-        const data = await response.json();
-        throw new ServerConnection.ResponseError(response, data.message);
-      }
-      return response.json();
->>>>>>> 8e79eae1
     } catch (err) {
       this._removeTask(tid);
       throw new ServerConnection.NetworkError(err);
@@ -1059,7 +870,7 @@
     this._removeTask(tid);
 
     const data = await response.json();
-    if (response.status !== 200) {
+    if (!response.ok) {
       throw new ServerConnection.ResponseError(response, data.message);
     }
     return data;
@@ -1079,14 +890,6 @@
       response = await httpGitRequest('/git/show_top_level', 'POST', {
         current_path: path
       });
-<<<<<<< HEAD
-=======
-      if (!response.ok) {
-        const data = await response.json();
-        throw new ServerConnection.ResponseError(response, data.message);
-      }
-      return response.json();
->>>>>>> 8e79eae1
     } catch (err) {
       this._removeTask(tid);
       throw new ServerConnection.NetworkError(err);
@@ -1094,7 +897,7 @@
     this._removeTask(tid);
 
     const data = await response.json();
-    if (response.status !== 200) {
+    if (!response.ok) {
       throw new ServerConnection.ResponseError(response, data.message);
     }
     return data;
@@ -1346,14 +1149,6 @@
       response = await httpGitRequest('/git/branch', 'POST', {
         current_path: path
       });
-<<<<<<< HEAD
-=======
-      if (!response.ok) {
-        const data = await response.json();
-        throw new ServerConnection.ResponseError(response, data.message);
-      }
-      return response.json();
->>>>>>> 8e79eae1
     } catch (err) {
       this._removeTask(tid);
       throw new ServerConnection.NetworkError(err);
@@ -1361,7 +1156,7 @@
     this._removeTask(tid);
 
     const data = await response.json();
-    if (response.status !== 200) {
+    if (!response.ok) {
       throw new ServerConnection.ResponseError(response, data.message);
     }
     return data;
