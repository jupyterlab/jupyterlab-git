--- conflicted
+++ resolved
@@ -1486,11 +1486,8 @@
   private _standbyCondition: () => boolean = () => false;
   private _statusPoll: Poll;
   private _taskHandler: TaskHandler<IGitExtension>;
-<<<<<<< HEAD
   private _changeUpstreamNotified: Git.IStatusFile[] = [];
-=======
   private _selectedHistoryFile: Git.IStatusFile | null = null;
->>>>>>> 4623fae4
 
   private _headChanged = new Signal<IGitExtension, void>(this);
   private _markChanged = new Signal<IGitExtension, void>(this);
