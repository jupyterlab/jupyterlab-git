--- conflicted
+++ resolved
@@ -1107,7 +1107,6 @@
   }
 
   /**
-<<<<<<< HEAD
    * Make request to ensure gitignore.
    *
    * @param filename Optional name of the files to add
@@ -1167,9 +1166,7 @@
 
   /**
    * Make request for a list of all git branches in the repository
-=======
    * Retrieve a list of repository branches.
->>>>>>> bfb10474
    *
    * @returns promise which resolves upon fetching repository branches
    */
