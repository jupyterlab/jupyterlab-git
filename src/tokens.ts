import { IChangedArgs } from '@jupyterlab/coreutils';
import { DocumentRegistry } from '@jupyterlab/docregistry';
import { Token, JSONObject } from '@lumino/coreutils';
import { IDisposable } from '@lumino/disposable';
import { ISignal } from '@lumino/signaling';
import { CommandRegistry } from '@lumino/commands';

export const EXTENSION_ID = 'jupyter.extensions.git_plugin';

export const IGitExtension = new Token<IGitExtension>(EXTENSION_ID);

/** Interface for extension class */
export interface IGitExtension extends IDisposable {
  /**
   * The list of branch in the current repo
   */
  branches: Git.IBranch[];

  /**
   * The current branch
   */

  currentBranch: Git.IBranch;

  /**
   * A signal emitted when the `HEAD` of the Git repository changes.
   */
  readonly headChanged: ISignal<IGitExtension, void>;

  /**
   * A signal emitted whenever a model event occurs.
   */
  readonly logger: ISignal<IGitExtension, string>;

  /**
   * Top level path of the current Git repository
   */
  pathRepository: string | null;

  /**
   * A signal emitted when the current Git repository changes.
   */
  readonly repositoryChanged: ISignal<IGitExtension, IChangedArgs<string>>;

  /**
   * Test whether the model is ready;
   * i.e. if the top folder repository has been found.
   */
  isReady: boolean;

  /**
   * A promise that fulfills when the model is ready;
   * i.e. if the top folder repository has been found.
   */
  ready: Promise<void>;

  /**
   * Files list resulting of a Git status call.
   */
  readonly status: Git.IStatusFileResult[];

  /**
   * A signal emitted when the current status of the Git repository changes.
   */
  readonly statusChanged: ISignal<IGitExtension, Git.IStatusFileResult[]>;

  readonly commands: CommandRegistry | null;

  /**
   * Make request to add one or all files into
   * the staging area in repository
   *
   * If filename is not provided, all files will be added.
   *
   * @param filename Optional name of the files to add
   */
  add(...filename: string[]): Promise<Response>;

  /**
   * Make request to add all unstaged files into
   * the staging area in repository 'path'
   */
  addAllUnstaged(): Promise<Response>;

  /**
   * Make request to add all untracked files into
   * the staging area in repository
   */
  addAllUntracked(): Promise<Response>;

  /**
   * Add the file named fname to the current marker with given mark
   *
   * @param fname Filename
   * @param mark Mark to set
   */
  addMark(fname: string, mark: boolean): void;

  /**
   * Get current mark of file named fname
   *
   * @param fname Filename
   * @returns Mark of the file
   */
  getMark(fname: string): boolean;

  /**
   * Toggle the mark for the file named fname
   *
   * @param fname Filename
   */
  toggleMark(fname: string): void;

  /**
   * Add a remote Git repository to the current repository
   *
   * @param url Remote repository URL
   * @param name Remote name
   */
  addRemote(url: string, name?: string): Promise<void>;

  /**
   * Make request for all Git info of the repository
   * (This API is also implicitly used to check if the current repo is a Git repo)
   *
   * @param historyCount: Optional number of commits to get from Git log
   * @returns Repository history
   */
  allHistory(historyCount?: number): Promise<Git.IAllHistory>;

  /** Make request to switch current working branch,
   * create new branch if needed,
   * or discard a specific file change or all changes
   * TODO: Refactor into seperate endpoints for each kind of checkout request
   *
   * If a branch name is provided, check it out (with or without creating it)
   * If a filename is provided, check the file out
   * If nothing is provided, check all files out
   *
   * @param options Checkout options
   * @returns Command execution status
   */
  checkout(options?: Git.ICheckoutOptions): Promise<Git.ICheckoutResult>;

  /**
   * Make request for the Git clone API.
   *
   * @param path Local path in which the repository will be cloned
   * @param url Distant Git repository URL
   * @param auth Optional authentication information for the remote repository
   * @returns Command execution status
   */
  clone(path: string, url: string, auth?: Git.IAuth): Promise<Git.ICloneResult>;

  /**
   * Make request to commit all staged files in repository
   *
   * @param message Commit message
   */
  commit(message: string): Promise<Response>;

  /**
   * Get or set Git configuration options
   *
   * @param options Configuration options to set (undefined to get)
   */
  config(options?: JSONObject): Promise<Response>;

  /**
   * Make request to revert changes from selected commit
   *
   * @param message Commit message to use for the new repository state
   * @param commitId Selected commit ID
   */
  revertCommit(message: string, commitId: string): Promise<Response>;

  /**
   * Make request for detailed Git commit info of
   * commit 'hash'
   *
   * @param hash Commit hash
   * @returns Detailed log of the commit
   */
  detailedLog(hash: string): Promise<Git.ISingleCommitFilePathInfo>;

  /**
   * Gets the path of the file relative to the Jupyter server root.
   *
   * If no path is provided, returns the Git repository top folder relative path.
   * If no Git repository selected, return null
   *
   * @param path the file path relative to Git repository top folder
   * @returns Relative file path to the server root
   */
  getRelativeFilePath(path?: string): string | null;

  /**
   * Make request to initialize a  new Git repository at path 'path'
   *
   * @param path Folder path to initialize as a Git repository.
   */
  init(path: string): Promise<Response>;

  /**
   * Make request for Git commit logs
   *
   * @param historyCount: Optional number of commits to get from Git log
   * @returns Repository logs
   */
  log(historyCount?: number): Promise<Git.ILogResult>;

  /**
   * Make request for the Git Pull API.
   *
   * @param auth Optional authentication information for the remote repository
   * @returns Command execution status
   */
  pull(auth?: Git.IAuth): Promise<Git.IPushPullResult>;

  /**
   * Make request for the Git Push API.
   *
   * @param auth Optional authentication information for the remote repository
   * @returns Command execution status
   */
  push(auth?: Git.IAuth): Promise<Git.IPushPullResult>;

  /**
   * General Git refresh
   */
  refresh(): Promise<void>;

  /**
   * Make request for a list of all Git branches
   */
  refreshBranch(): Promise<void>;

  /**
   * Request Git status refresh
   */
  refreshStatus(): Promise<void>;

  /**
   * Register a new diff provider for specified file types
   *
   * @param filetypes File type list
   * @param callback Callback to use for the provided file types
   */
  registerDiffProvider(filetypes: string[], callback: Git.IDiffCallback): void;

  /**
   * Make request to move one or all files from the staged to the unstaged area
   *
   * If filename is not provided, all files will be reset.
   *
   * @param filename Optional name of the file to add
   */
  reset(filename?: string): Promise<Response>;

  /**
   * Make request to reset to selected commit
   *
   * @param commitId Selected commit ID
   */
  resetToCommit(commitId: string): Promise<Response>;

  /**
   * Make request for the prefix path of a directory 'path',
   * with respect to the root directory of repository
   *
   * @param path Path for which the prefix is searched for
   * @returns Path prefix
   */
  showPrefix(path: string): Promise<Git.IShowPrefixResult>;

  /**
   * Make request for top level path of repository 'path'
   *
   * @param path Path from which the top Git repository needs to be found
   */
  showTopLevel(path: string): Promise<Git.IShowTopLevelResult>;

  /**
<<<<<<< HEAD
   * Ensure a .gitignore file exists
   *
   */
  ensureGitignore(): Promise<Response>;

  /**
   * Add an entry in .gitignore file
   *
   * @param filename The name of the entry to ignore
   * @param useExtension Ignore all file with the same extension than filename
   */
  ignore(filename: string, useExtension: boolean): Promise<Response>;
=======
   * Make request to list all the tags present in the remote repo
   *
   * @returns list of tags
   */
  tags(): Promise<Git.ITagResult>;

  /**
   * Make request to checkout the specified tag version
   *
   * @param tag of the version to checkout
   */
  checkoutTag(tag: string): Promise<Git.ICheckoutResult>;
>>>>>>> c1ffae2f
}

export namespace Git {
  /** Function type for diffing a file's revisions */
  export type IDiffCallback = (
    filename: string,
    revisionA: string,
    revisionB: string
  ) => void;

  /**
   * Interface for GitAllHistory request result,
   * has all repo information
   */
  export interface IAllHistory {
    code: number;
    data?: {
      show_top_level?: IShowTopLevelResult;
      branch?: IBranchResult;
      log?: ILogResult;
      status?: IStatusResult;
    };
  }

  /**
   * Interface for server settings
   */
  export interface IServerSettings {
    /**
     * Frontend version formatted as Python package version
     */
    frontendVersion?: string;
    /**
     * Git version (X.Y.Z)
     */
    gitVersion?: string;
    /**
     * Server absolute root path (as posix)
     */
    serverRoot: string;
    /**
     * Server extension version formatted as Python package version
     */
    serverVersion: string;
  }

  /** Interface for GitShowTopLevel request result,
   * has the Git root directory inside a repository
   */
  export interface IShowTopLevelResult {
    code: number;
    top_repo_path?: string;
  }

  /** Interface for GitShowPrefix request result,
   * has the prefix path of a directory in a repository,
   * with respect to the root directory.
   */
  export interface IShowPrefixResult {
    code: number;
    under_repo_path?: string;
  }

  /**
   * Interface to call the checkout method
   *
   * If a branch name is provided, check it out (with or without creating it)
   * If a filename is provided, check the file out
   * If nothing is provided, check all files out
   */
  export interface ICheckoutOptions {
    /**
     * Branch name
     */
    branchname?: string;
    /**
     * Is it a new branch?
     */
    newBranch?: boolean;
    /**
     * The commit (branch name, tag, or commit id) to which a new branch HEAD will point.
     */
    startpoint?: string;
    /**
     * Filename
     */
    filename?: string;
  }

  /** Interface for GitCheckout request result.
   * For reporting errors in checkout
   */
  export interface ICheckoutResult {
    code: number;
    message?: string;
  }

  /**
   * Branch description interface
   */
  export interface IBranch {
    is_current_branch: boolean;
    is_remote_branch: boolean;
    name: string;
    upstream: string;
    top_commit: string;
    tag: string;
  }

  /** Interface for GitBranch request result,
   * has the result of fetching info on all branches
   */
  export interface IBranchResult {
    code: number;
    branches?: IBranch[];
    current_branch?: IBranch;
  }

  /** Interface for GitStatus request result,
   * has the status of each changed file
   */
  export interface IStatusFileResult {
    x: string;
    y: string;
    to: string;
    from: string;
    is_binary: boolean | null;
    // filetype as determined by app.docRegistry
    type?: DocumentRegistry.IFileType;
  }

  /**
   * Changed file attributes
   */
  export interface IStatusFile extends IStatusFileResult {
    status: Status;
  }

  /** Interface for GitStatus request result,
   * has the status of the entire repo
   */
  export interface IStatusResult {
    code: number;
    files?: IStatusFileResult[];
  }

  /** Interface for GitLog request result,
   * has the info of a single past commit
   */
  export interface ISingleCommitInfo {
    commit: string;
    author: string;
    date: string;
    commit_msg: string;
    pre_commit: string;
  }

  /** Interface for GitCommit request result,
   * has the info of a committed file
   */
  export interface ICommitModifiedFile {
    modified_file_path: string;
    modified_file_name: string;
    insertion: string;
    deletion: string;
    is_binary: boolean | null;
    // filetype as determined by app.docRegistry
    type?: DocumentRegistry.IFileType;
  }

  /** Interface for GitDetailedLog request result,
   * has the detailed info of a single past commit
   */
  export interface ISingleCommitFilePathInfo {
    code: number;
    modified_file_note?: string;
    modified_files_count?: string;
    number_of_insertions?: string;
    number_of_deletions?: string;
    modified_files?: ICommitModifiedFile[];
  }

  /** Interface for GitLog request result,
   * has the info of all past commits
   */
  export interface ILogResult {
    code: number;
    commits?: ISingleCommitInfo[];
  }

  export interface IIdentity {
    name: string;
    email: string;
  }

  /**
   * Interface for the Git Auth request.
   */
  export interface IAuth {
    username: string;
    password: string;
  }

  /**
   * Structure for the request to the Git Clone API.
   */
  export interface IGitClone {
    current_path: string;
    clone_url: string;
    auth?: IAuth;
  }

  /**
   * Structure for the request to the Git Clone API.
   */
  export interface IPushPull {
    current_path: string;
    auth?: IAuth;
    cancel_on_conflict?: boolean;
  }

  /**
   * Structure for the result of the Git Clone API.
   */
  export interface ICloneResult {
    code: number;
    message?: string;
  }

  /**
   * Structure for the result of the Git Push & Pull API.
   */
  export interface IPushPullResult {
    code: number;
    message?: string;
  }

  /**
   * Interface for a marker obj
   */
  export interface IBranchMarker {
    add(fname: string, mark: boolean): void;

    get(fname: string): boolean;

    set(fname: string, mark: boolean): void;

    toggle(fname: string): void;
  }

  export type Status =
    | 'untracked'
    | 'staged'
    | 'unstaged'
    | 'partially-staged'
    | null;

  export interface ITagResult {
    code: number;
    message?: string;
    tags?: string[];
  }
}

/**
 * Log message severity.
 */
export type Severity = 'error' | 'warning' | 'info' | 'success';

/**
 * Interface describing a component log message.
 */
export interface ILogMessage {
  /**
   * Message severity.
   */
  severity: Severity;

  /**
   * Message text.
   */
  message: string;
}<|MERGE_RESOLUTION|>--- conflicted
+++ resolved
@@ -281,9 +281,7 @@
   showTopLevel(path: string): Promise<Git.IShowTopLevelResult>;
 
   /**
-<<<<<<< HEAD
    * Ensure a .gitignore file exists
-   *
    */
   ensureGitignore(): Promise<Response>;
 
@@ -294,7 +292,8 @@
    * @param useExtension Ignore all file with the same extension than filename
    */
   ignore(filename: string, useExtension: boolean): Promise<Response>;
-=======
+
+  /*
    * Make request to list all the tags present in the remote repo
    *
    * @returns list of tags
@@ -307,7 +306,6 @@
    * @param tag of the version to checkout
    */
   checkoutTag(tag: string): Promise<Git.ICheckoutResult>;
->>>>>>> c1ffae2f
 }
 
 export namespace Git {
