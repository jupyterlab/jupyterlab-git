--- conflicted
+++ resolved
@@ -900,12 +900,9 @@
     | 'staged'
     | 'unstaged'
     | 'partially-staged'
-<<<<<<< HEAD
     | 'remote-changed'
-=======
     | 'unmodified'
     | 'unmerged'
->>>>>>> 4623fae4
     | null;
 
   export interface ITagResult {
