{
  "name": "@jupyterlab/git",
<<<<<<< HEAD
  "version": "0.24.0",
=======
  "version": "0.30.0",
>>>>>>> 6dc62e84
  "description": "A JupyterLab extension for version control using git",
  "main": "lib/index.js",
  "types": "lib/index.d.ts",
  "style": "style/index.css",
  "license": "BSD-3-Clause",
  "author": "Jupyter Development Team",
  "keywords": [
    "jupyter",
    "jupyterlab",
    "jupyterlab-extension"
  ],
  "scripts": {
    "build": "genversion --es6 --semi src/version.ts && tsc",
    "build:labextension": "jlpm && jlpm clean:labextension && mkdirp jupyterlab_git/labextension && cd jupyterlab_git/labextension && npm pack ../..",
    "clean": "rimraf lib tsconfig.tsbuildinfo",
    "clean:more": "jlpm clean && rimraf build dist MANIFEST",
    "clean:labextension": "rimraf jupyterlab_git/labextension",
    "clean:slate": "jlpm clean:more && jlpm clean:labextension && rimraf node_modules",
    "contributors:generate": "jlpm run all-contributors generate",
    "lint": "eslint . --ext .ts,.tsx --fix",
    "test": "jest",
    "eslint-check": "eslint . --ext .ts,.tsx",
    "prepare": "jlpm run build",
    "watch": "tsc -w"
  },
  "files": [
    "lib/**/*.{d.ts,eot,gif,html,jpg,js,js.map,json,png,svg,woff2,ttf}",
    "schema/**/*.{json,}",
    "style/**/*.{css,eot,gif,html,jpg,json,png,svg,woff2,ttf}"
  ],
  "sideEffects": [
    "style/*.css"
  ],
  "jupyterlab": {
    "discovery": {
      "server": {
        "managers": [
          "pip",
          "conda"
        ],
        "base": {
          "name": "jupyterlab-git"
        }
      }
    },
    "extension": true,
    "schemaDir": "schema"
  },
  "dependencies": {
    "@jupyterlab/application": "^3.0.0-rc.6",
    "@jupyterlab/apputils": "^3.0.0-rc.6",
    "@jupyterlab/codemirror": "^3.0.0-rc.6",
    "@jupyterlab/console": "^3.0.0-rc.6",
    "@jupyterlab/coreutils": "^5.0.0-rc.6",
    "@jupyterlab/filebrowser": "^3.0.0-rc.6",
    "@jupyterlab/mainmenu": "^3.0.0-rc.6",
    "@jupyterlab/nbformat": "^3.0.0-rc.6",
    "@jupyterlab/rendermime": "^3.0.0-rc.6",
    "@jupyterlab/services": "^6.0.0-rc.6",
    "@jupyterlab/settingregistry": "^3.0.0-rc.6",
    "@jupyterlab/terminal": "^3.0.0-rc.6",
    "@jupyterlab/ui-components": "^3.0.0-rc.6",
    "@lumino/collections": "^1.2.3",
    "@lumino/commands": "^1.11.0",
    "@lumino/coreutils": "^1.5.0",
    "@lumino/polling": "^1.0.4",
    "@lumino/signaling": "^1.4.0",
    "@lumino/widgets": "^1.11.1",
    "@material-ui/core": "^4.8.2",
    "@material-ui/icons": "^4.5.1",
    "@material-ui/lab": "^4.0.0-alpha.54",
    "diff-match-patch": "^1.0.4",
    "nbdime": "file:../nbdime/packages/nbdime",
    "react": "^17.0.1",
    "react-dom": "^17.0.1",
    "react-textarea-autosize": "^7.1.2",
    "react-virtualized-auto-sizer": "^1.0.2",
    "react-window": "^1.8.5",
    "typestyle": "^2.0.1"
  },
  "devDependencies": {
    "@babel/core": "^7.5.0",
    "@babel/preset-env": "^7.5.0",
    "@jupyterlab/testutils": "^3.0.0-rc.6",
    "@types/codemirror": "^0.0.97",
    "@types/diff-match-patch": "^1.0.32",
    "@types/enzyme": "^3.1.15",
    "@types/jest": "^25.0.0",
    "@types/react": "~16.9.48",
    "@types/react-dom": "~16.9.8",
    "@types/react-textarea-autosize": "^4.3.5",
    "@types/react-virtualized-auto-sizer": "^1.0.0",
    "@types/react-window": "^1.8.2",
    "@typescript-eslint/eslint-plugin": "^2.25.0",
    "@typescript-eslint/parser": "^2.25.0",
    "all-contributors-cli": "^6.14.0",
    "enzyme": "^3.7.0",
    "enzyme-adapter-react-16": "^1.7.0",
    "eslint": "^6.8.0",
    "eslint-config-prettier": "^6.10.1",
    "eslint-plugin-prettier": "^3.1.2",
    "eslint-plugin-react": "^7.19.0",
    "genversion": "^2.2.1",
    "husky": "^1.3.1",
    "identity-obj-proxy": "^3.0.0",
    "jest": "^25.0.0",
    "jest-fetch-mock": "^1.6.6",
    "lint-staged": "^8.1.5",
    "mkdirp": "^1.0.3",
    "prettier": "^1.16.4",
    "puppeteer": "^1.10.0",
    "rimraf": "^2.6.1",
    "ts-jest": "^25.0.0",
    "typescript": "~3.7.1"
  },
  "peerDependencies": {
    "codemirror": "^5.0.0"
  },
  "directories": {
    "lib": "lib"
  },
  "husky": {
    "hooks": {
      "pre-commit": "lint-staged"
    }
  },
  "lint-staged": {
    "*.{ts,tsx}": [
      "eslint . --ext .ts,.tsx --fix",
      "git add"
    ]
  },
  "repository": {
    "type": "git",
    "url": "https://github.com/jupyterlab/jupyterlab-git.git"
  },
  "bugs": {
    "url": "https://github.com/jupyterlab/jupyterlab-git/issues"
  },
  "homepage": "https://github.com/jupyterlab/jupyterlab-git",
  "resolutions": {
    "@types/react": "~16.9.48",
    "**/extract-zip/mkdirp": "^0.5.3"
  }
}<|MERGE_RESOLUTION|>--- conflicted
+++ resolved
@@ -1,10 +1,6 @@
 {
   "name": "@jupyterlab/git",
-<<<<<<< HEAD
-  "version": "0.24.0",
-=======
   "version": "0.30.0",
->>>>>>> 6dc62e84
   "description": "A JupyterLab extension for version control using git",
   "main": "lib/index.js",
   "types": "lib/index.d.ts",
