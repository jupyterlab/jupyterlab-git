{
  "name": "@jupyterlab/git",
  "version": "0.30.1",
  "description": "A JupyterLab extension for version control using git",
  "main": "lib/index.js",
  "types": "lib/index.d.ts",
  "style": "style/index.css",
  "license": "BSD-3-Clause",
  "author": "Jupyter Development Team",
  "keywords": [
    "jupyter",
    "jupyterlab",
    "jupyterlab-extension"
  ],
  "scripts": {
    "build": "jlpm run build:lib && jlpm run build:labextension:dev",
    "build:labextension": "jupyter labextension build .",
    "build:labextension:dev": "jupyter labextension build --development True .",
    "build:lib": "genversion --es6 --semi src/version.ts && tsc",
    "build:prod": "jlpm run build:lib && jlpm run build:labextension",
    "clean": "jlpm run clean:lib",
    "clean:all": "jlpm run clean:lib && jlpm run clean:labextension",
    "clean:labextension": "rimraf jupyterlab_git/labextension",
    "clean:lib": "rimraf lib tsconfig.tsbuildinfo",
    "clean:more": "jlpm clean && rimraf build dist MANIFEST",
    "clean:slate": "jlpm clean:more && jlpm clean:labextension && rimraf node_modules",
    "contributors:generate": "jlpm run all-contributors generate",
    "eslint": "eslint . --ext .ts,.tsx --fix",
    "eslint:check": "eslint . --ext .ts,.tsx",
    "install:extension": "jupyter labextension develop --overwrite .",
    "prepare": "jlpm run clean && jlpm run build:prod",
    "test": "jest",
    "watch": "run-p watch:src watch:labextension",
    "watch:labextension": "jupyter labextension watch .",
    "watch:src": "tsc -w"
  },
  "files": [
    "lib/**/*.{d.ts,eot,gif,html,jpg,js,js.map,json,png,svg,woff2,ttf}",
    "schema/**/*.{json,}",
    "style/**/*.{css,eot,gif,html,jpg,json,png,svg,woff2,ttf}",
    "style/index.js"
  ],
  "sideEffects": [
    "style/*.css",
    "style/index.js"
  ],
  "styleModule": "style/index.js",
  "dependencies": {
    "@jupyterlab/application": "^3.0.0",
    "@jupyterlab/apputils": "^3.0.0",
    "@jupyterlab/codemirror": "^3.0.0",
    "@jupyterlab/console": "^3.0.0",
    "@jupyterlab/coreutils": "^5.0.0",
    "@jupyterlab/docregistry": "^3.0.0",
    "@jupyterlab/filebrowser": "^3.0.0",
    "@jupyterlab/mainmenu": "^3.0.0",
    "@jupyterlab/nbformat": "^3.0.0",
    "@jupyterlab/rendermime": "^3.0.0",
    "@jupyterlab/services": "^6.0.0",
    "@jupyterlab/settingregistry": "^3.0.0",
    "@jupyterlab/terminal": "^3.0.0",
    "@jupyterlab/translation": "^3.0.0",
    "@jupyterlab/ui-components": "^3.0.0",
    "@lumino/collections": "^1.2.3",
    "@lumino/commands": "^1.12.0",
    "@lumino/coreutils": "^1.5.3",
    "@lumino/disposable": "^1.4.3",
    "@lumino/polling": "^1.3.3",
    "@lumino/signaling": "^1.4.3",
    "@lumino/widgets": "^1.17.0",
    "@material-ui/core": "^4.8.2",
    "@material-ui/icons": "^4.5.1",
    "@material-ui/lab": "^4.0.0-alpha.54",
    "diff-match-patch": "^1.0.4",
    "nbdime": "^6.1.0",
    "nbdime-jupyterlab": "^2.1.0",
    "react": "^17.0.1",
    "react-dom": "^17.0.1",
    "react-textarea-autosize": "^7.1.2",
    "react-virtualized-auto-sizer": "^1.0.2",
    "react-window": "^1.8.5",
    "typestyle": "^2.0.1"
  },
  "devDependencies": {
    "@babel/core": "^7.5.0",
    "@babel/preset-env": "^7.5.0",
<<<<<<< HEAD
    "@jupyterlab/builder": "^3.0.0-rc.13",
    "@jupyterlab/testutils": "3.0.0 - 3.0.7 || ^3.0.11",
=======
    "@jupyterlab/builder": "^3.0.0",
    "@jupyterlab/testutils": "^3.0.0",
>>>>>>> e7794afd
    "@types/codemirror": "^0.0.97",
    "@types/diff-match-patch": "^1.0.32",
    "@types/enzyme": "^3.1.15",
    "@types/jest": "^26.0.0",
    "@types/react": "^17.0.0",
    "@types/react-dom": "^17.0.0",
    "@types/react-textarea-autosize": "^4.3.5",
    "@types/react-virtualized-auto-sizer": "^1.0.0",
    "@types/react-window": "^1.8.2",
    "@typescript-eslint/eslint-plugin": "^4.13.0",
    "@typescript-eslint/parser": "^4.13.0",
    "@wojtekmaj/enzyme-adapter-react-17": "^0.4.1",
    "all-contributors-cli": "^6.14.0",
    "enzyme": "^3.7.0",
    "eslint": "^7.5.0",
    "eslint-config-prettier": "^6.10.1",
    "eslint-plugin-prettier": "^3.1.2",
    "eslint-plugin-react": "^7.19.0",
    "genversion": "^2.2.1",
    "husky": "^1.3.1",
    "identity-obj-proxy": "^3.0.0",
    "jest": "^26.0.0",
    "jest-fetch-mock": "^1.6.6",
    "lint-staged": "^11.0.0",
    "mkdirp": "^1.0.3",
    "npm-run-all": "^4.1.5",
    "prettier": "^2.2.1",
    "puppeteer": "^1.10.0",
    "rimraf": "^3.0.2",
    "ts-jest": "^26.0.0",
    "typescript": "~4.1.3"
  },
  "peerDependencies": {
    "codemirror": "^5.0.0"
  },
  "directories": {
    "lib": "lib"
  },
  "husky": {
    "hooks": {
      "pre-commit": "lint-staged"
    }
  },
  "lint-staged": {
    "*.{ts,tsx}": [
      "eslint . --ext .ts,.tsx --fix"
    ]
  },
  "repository": {
    "type": "git",
    "url": "https://github.com/jupyterlab/jupyterlab-git.git"
  },
  "bugs": {
    "url": "https://github.com/jupyterlab/jupyterlab-git/issues"
  },
  "homepage": "https://github.com/jupyterlab/jupyterlab-git",
  "resolutions": {
    "@types/react": "^17.0.0"
  },
  "jupyterlab": {
    "discovery": {
      "server": {
        "managers": [
          "pip",
          "conda"
        ],
        "base": {
          "name": "jupyterlab-git"
        }
      }
    },
    "extension": true,
    "schemaDir": "schema",
    "sharedPackages": {
      "@material-ui/core": {
        "singleton": true
      },
      "@material-ui/icons": {
        "singleton": true
      },
      "@material-ui/lab": {
        "singleton": true
      },
      "codemirror": {
        "bundled": false,
        "singleton": true
      },
      "nbdime": {
        "bundled": false,
        "singleton": true
      },
      "nbdime-jupyterlab": {
        "bundled": false,
        "singleton": true
      },
      "react": {
        "bundled": false,
        "singleton": true
      },
      "react-dom": {
        "bundled": false,
        "singleton": true
      }
    },
    "outputDir": "jupyterlab_git/labextension"
  }
}<|MERGE_RESOLUTION|>--- conflicted
+++ resolved
@@ -84,13 +84,9 @@
   "devDependencies": {
     "@babel/core": "^7.5.0",
     "@babel/preset-env": "^7.5.0",
-<<<<<<< HEAD
-    "@jupyterlab/builder": "^3.0.0-rc.13",
+    "@jupyterlab/builder": "^3.0.0",
     "@jupyterlab/testutils": "3.0.0 - 3.0.7 || ^3.0.11",
-=======
-    "@jupyterlab/builder": "^3.0.0",
     "@jupyterlab/testutils": "^3.0.0",
->>>>>>> e7794afd
     "@types/codemirror": "^0.0.97",
     "@types/diff-match-patch": "^1.0.32",
     "@types/enzyme": "^3.1.15",
