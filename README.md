# jupyterlab-git

A Git extension for JupyterLab

<<<<<<< HEAD
This work is being done at Cal Poly during the summer of 2017.


Changes by Ashutosh
=======
This work is being done by interns at Cal Poly during the summer of 2017.
>>>>>>> 80a5ba0a
<|MERGE_RESOLUTION|>--- conflicted
+++ resolved
@@ -2,11 +2,4 @@
 
 A Git extension for JupyterLab
 
-<<<<<<< HEAD
-This work is being done at Cal Poly during the summer of 2017.
-
-
-Changes by Ashutosh
-=======
-This work is being done by interns at Cal Poly during the summer of 2017.
->>>>>>> 80a5ba0a
+master