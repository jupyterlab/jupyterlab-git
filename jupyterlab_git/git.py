"""
Module for executing git commands, sending results back to the handlers
"""
import os
import re
import subprocess
from urllib.parse import unquote

import pexpect
import tornado


# Git configuration options exposed through the REST API
ALLOWED_OPTIONS = ['user.name', 'user.email']
# Regex pattern to capture (key, value) of Git configuration options.
# See https://git-scm.com/docs/git-config#_syntax for git var syntax
CONFIG_PATTERN = re.compile(r"(?:^|\n)([\w\-\.]+)\=")
DEFAULT_REMOTE_NAME = "origin"


async def execute(
    cmdline: "List[str]",
    cwd: "Optional[str]" = None,
    env: "Optional[Dict[str, str]]" = None,
    username: "Optional[str]" = None,
    password: "Optional[str]" = None,
) -> "Tuple[int, str, str]":
    """Asynchronously execute a command.

    Args:
        cmdline (List[str]): Command line to be executed
        cwd (Optional[str]): Current working directory
        env (Optional[Dict[str, str]]): Defines the environment variables for the new process
        username (Optional[str]): User name
        password (Optional[str]): User password
    Returns:
        (int, str, str): (return code, stdout, stderr)
    """

    async def call_subprocess_with_authentication(
        cmdline: "List[str]",
        username: "str",
        password: "str",
        cwd: "Optional[str]" = None,
        env: "Optional[Dict[str, str]]" = None,
    ) -> "Tuple[int, str, str]":
        try:
            p = pexpect.spawn(
                cmdline[0], cmdline[1:], cwd=cwd, env=env, encoding="utf-8", timeout=None
            )

            # We expect a prompt from git
            # In most of cases git will prompt for username and
            #  then for password
            # In some cases (Bitbucket) username is included in
            #  remote URL, so git will not ask for username
            i = await p.expect(["Username for .*: ", "Password for .*:"], async_=True)
            if i == 0:  # ask for username then password
                p.sendline(username)
                await p.expect("Password for .*:", async_=True)
                p.sendline(password)
            elif i == 1:  # only ask for password
                p.sendline(password)

            await p.expect(pexpect.EOF, async_=True)
            response = p.before

            returncode = p.wait()
            p.close()

            return returncode, "", response
        except pexpect.exceptions.EOF:  # In case of pexpect failure
            response = p.before
            returncode = p.exitstatus
            p.close()  # close process
            return returncode, "", response

    def call_subprocess(
        cmdline: "List[str]",
        cwd: "Optional[str]" = None,
        env: "Optional[Dict[str, str]]" = None,
    ) -> "Tuple[int, str, str]":
        process = subprocess.Popen(
            cmdline, stdout=subprocess.PIPE, stderr=subprocess.PIPE, cwd=cwd, env=env
        )
        output, error = process.communicate()
        return (process.returncode, output.decode("utf-8"), error.decode("utf-8"))

    if username is not None and password is not None:
        code, output, error = await call_subprocess_with_authentication(
            cmdline,
            username,
            password,
            cwd,
            env,
        )
    else:
        current_loop = tornado.ioloop.IOLoop.current()
        code, output, error = await current_loop.run_in_executor(
            None, call_subprocess, cmdline, cwd, env
        )

    return code, output, error


class Git:
    """
    A single parent class containing all of the individual git methods in it.
    """

    def __init__(self, contents_manager):
        self.contents_manager = contents_manager
        self.root_dir = os.path.expanduser(contents_manager.root_dir)

    async def config(self, top_repo_path, **kwargs):
        """Get or set Git options.
        
        If no kwargs, all options are returned. Otherwise kwargs are set.
        """
        response = {"code": 1}

        if len(kwargs):
            output = []
            for k, v in filter(
                lambda t: True if t[0] in ALLOWED_OPTIONS else False, kwargs.items()
            ):
                cmd = ["git", "config", "--add", k, v]
                code, out, err = await execute(cmd, cwd=top_repo_path)
                output.append(out.strip())
                response["code"] = code
                if code != 0:
                    response["command"] = " ".join(cmd)
                    response["message"] = err.strip()
                    return response

            response["message"] = "\n".join(output).strip()
        else:
            cmd = ["git", "config", "--list"]
            code, output, error = await execute(cmd, cwd=top_repo_path)
            response = {"code": code}

            if code != 0:
                response["command"] = " ".join(cmd)
                response["message"] = error.strip()
            else:
                raw = output.strip()
                s = CONFIG_PATTERN.split(raw)
                response["options"] = {k:v for k, v in zip(s[1::2], s[2::2]) if k in ALLOWED_OPTIONS}

        return response

    async def changed_files(self, base=None, remote=None, single_commit=None):
        """Gets the list of changed files between two Git refs, or the files changed in a single commit

        There are two reserved "refs" for the base
            1. WORKING : Represents the Git working tree
            2. INDEX: Represents the Git staging area / index
        
        Keyword Arguments:
            single_commit {string} -- The single commit ref
            base {string} -- the base Git ref
            remote {string} -- the remote Git ref
        
        Returns:
            dict -- the response of format {
                "code": int, # Command status code
                "files": [string, string], # List of files changed.
                "message": [string] # Error response
            }
        """
        if single_commit:
            cmd = ["git", "diff", "{}^!".format(single_commit), "--name-only"]
        elif base and remote:
            if base == "WORKING":
                cmd = ["git", "diff", remote, "--name-only"]
            elif base == "INDEX":
                cmd = ["git", "diff", "--staged", remote, "--name-only"]
            else:
                cmd = ["git", "diff", base, remote, "--name-only"]
        else:
            raise tornado.web.HTTPError(
                400, "Either single_commit or (base and remote) must be provided"
            )

        response = {}
        try:
            code, output, error = await execute(cmd, cwd=self.root_dir)
        except subprocess.CalledProcessError as e:
            response["code"] = e.returncode
            response["message"] = e.output.decode("utf-8")
        else:
            response["code"] = code
            if code != 0:
                response["command"] = " ".join(cmd)
                response["message"] = error
            else:
                response["files"] = output.strip().split("\n")

        return response

    async def clone(self, current_path, repo_url, auth=None):
        """
        Execute `git clone`.
        When no auth is provided, disables prompts for the password to avoid the terminal hanging.
        When auth is provided, await prompts for username/passwords and sends them
        :param current_path: the directory where the clone will be performed.
        :param repo_url: the URL of the repository to be cloned.
        :param auth: OPTIONAL dictionary with 'username' and 'password' fields
        :return: response with status code and error message.
        """
        env = os.environ.copy()
        if auth:
            env["GIT_TERMINAL_PROMPT"] = "1"
            code, _, error = await execute(
                ["git", "clone", unquote(repo_url), "-q"],
                username=auth["username"],
                password=auth["password"],
                cwd=os.path.join(self.root_dir, current_path),
                env=env,
            )
        else:
            env["GIT_TERMINAL_PROMPT"] = "0"
            code, _, error = await execute(
                ["git", "clone", unquote(repo_url)],
                cwd=os.path.join(self.root_dir, current_path),
                env=env,
            )

        response = {"code": code}

        if code != 0:
            response["message"] = error.strip()

        return response

    async def status(self, current_path):
        """
        Execute git status command & return the result.
        """
        cmd = ["git", "status", "--porcelain", "-u"]
        code, my_output, my_error = await execute(
            cmd, cwd=os.path.join(self.root_dir, current_path),
        )

        if code != 0:
            return {
                "code": code,
                "command": " ".join(cmd),
                "message": my_error,
            }

        result = []
        line_array = my_output.splitlines()
        for line in line_array:
            to1 = None
            from_path = line[3:]
            if line[0] == "R":
                to0 = line[3:].split(" -> ")
                to1 = to0[len(to0) - 1]
            else:
                to1 = line[3:]
            if to1.startswith('"'):
                to1 = to1[1:]
            if to1.endswith('"'):
                to1 = to1[:-1]
            result.append({"x": line[0], "y": line[1], "to": to1, "from": from_path})
        return {"code": code, "files": result}

    async def log(self, current_path, history_count=10):
        """
        Execute git log command & return the result.
        """
        cmd = [
            "git",
            "log",
            "--pretty=format:%H%n%an%n%ar%n%s",
            ("-%d" % history_count),
        ]
        code, my_output, my_error = await execute(
            cmd, cwd=os.path.join(self.root_dir, current_path),
        )
        if code != 0:
            return {"code": code, "command": " ".join(cmd), "message": my_error}

        result = []
        line_array = my_output.splitlines()
        i = 0
        PREVIOUS_COMMIT_OFFSET = 4
        while i < len(line_array):
            if i + PREVIOUS_COMMIT_OFFSET < len(line_array):
                result.append(
                    {
                        "commit": line_array[i],
                        "author": line_array[i + 1],
                        "date": line_array[i + 2],
                        "commit_msg": line_array[i + 3],
                        "pre_commit": line_array[i + PREVIOUS_COMMIT_OFFSET],
                    }
                )
            else:
                result.append(
                    {
                        "commit": line_array[i],
                        "author": line_array[i + 1],
                        "date": line_array[i + 2],
                        "commit_msg": line_array[i + 3],
                        "pre_commit": "",
                    }
                )
            i += PREVIOUS_COMMIT_OFFSET
        return {"code": code, "commits": result}

    async def detailed_log(self, selected_hash, current_path):
        """
        Execute git log -1 --stat --numstat --oneline command (used to get
        insertions & deletions per file) & return the result.
        """
        cmd = ["git", "log", "-1", "--stat", "--numstat", "--oneline", selected_hash]
        code, my_output, my_error = await execute(
            cmd, cwd=os.path.join(self.root_dir, current_path),
        )

        if code != 0:
            return {"code": code, "command": " ".join(cmd), "message": my_error}

        result = []
        note = [0] * 3
        count = 0
        temp = ""
        line_array = my_output.splitlines()
        length = len(line_array)
        INSERTION_INDEX = 0
        DELETION_INDEX = 1
        MODIFIED_FILE_PATH_INDEX = 2
        if length > 1:
            temp = line_array[length - 1]
            words = temp.split()
            for i in range(0, len(words)):
                if words[i].isdigit():
                    note[count] = words[i]
                    count += 1
            for num in range(1, int(length / 2)):
                line_info = line_array[num].split(maxsplit=2)
                words = line_info[2].split("/")
                length = len(words)
                result.append(
                    {
                        "modified_file_path": line_info[MODIFIED_FILE_PATH_INDEX],
                        "modified_file_name": words[length - 1],
                        "insertion": line_info[INSERTION_INDEX],
                        "deletion": line_info[DELETION_INDEX],
                    }
                )

        if note[2] == 0 and length > 1:
            if "-" in temp:
                exchange = note[1]
                note[1] = note[2]
                note[2] = exchange

        return {
            "code": code,
            "modified_file_note": temp,
            "modified_files_count": note[0],
            "number_of_insertions": note[1],
            "number_of_deletions": note[2],
            "modified_files": result,
        }

    async def diff(self, top_repo_path):
        """
        Execute git diff command & return the result.
        """
        cmd = ["git", "diff", "--numstat"]
        code, my_output, my_error = await execute(cmd, cwd=top_repo_path)

        if code != 0:
            return {"code": code, "command": " ".join(cmd), "message": my_error}

        result = []
        line_array = my_output.splitlines()
        for line in line_array:
            linesplit = line.split()
            result.append(
                {
                    "insertions": linesplit[0],
                    "deletions": linesplit[1],
                    "filename": linesplit[2],
                }
            )
        return {"code": code, "result": result}

    async def branch(self, current_path):
        """
        Execute 'git for-each-ref' command & return the result.
        """
        heads = await self.branch_heads(current_path)
        if heads["code"] != 0:
            # error; bail
            return heads

        remotes = await self.branch_remotes(current_path)
        if remotes["code"] != 0:
            # error; bail
            return remotes

        # all's good; concatenate results and return
        return {
            "code": 0,
            "branches": heads["branches"] + remotes["branches"],
            "current_branch": heads["current_branch"],
        }

    async def branch_heads(self, current_path):
        """
        Execute 'git for-each-ref' command on refs/heads & return the result.
        """
        # Format reference: https://git-scm.com/docs/git-for-each-ref#_field_names
        formats = ["refname:short", "objectname", "upstream:short", "HEAD"]
        cmd = [
            "git",
            "for-each-ref",
            "--format=" + "%09".join("%({})".format(f) for f in formats),
            "refs/heads/",
        ]

        code, output, error = await execute(
            cmd, cwd=os.path.join(self.root_dir, current_path)
        )
        if code != 0:
            return {"code": code, "command": " ".join(cmd), "message": error}

        current_branch = None
        results = []
        try:
            for name, commit_sha, upstream_name, is_current_branch in (
                line.split("\t") for line in output.splitlines()
            ):
                is_current_branch = bool(is_current_branch.strip())

                branch = {
                    "is_current_branch": is_current_branch,
                    "is_remote_branch": False,
                    "name": name,
                    "upstream": upstream_name if upstream_name else None,
                    "top_commit": commit_sha,
                    "tag": None,
                }
                results.append(branch)
                if is_current_branch:
                    current_branch = branch

            # Above can fail in certain cases, such as an empty repo with
            # no commits. In that case, just fall back to determining
            # current branch
            if not current_branch:
                current_name = await self.get_current_branch(current_path)
                branch = {
                    "is_current_branch": True,
                    "is_remote_branch": False,
                    "name": current_name,
                    "upstream": None,
                    "top_commit": None,
                    "tag": None,
                }
                results.append(branch)
                current_branch = branch

            return {
                "code": code,
                "branches": results,
                "current_branch": current_branch,
            }

        except Exception as downstream_error:
            return {
                "code": -1,
                "command": " ".join(cmd),
                "message": str(downstream_error),
            }

    async def branch_remotes(self, current_path):
        """
        Execute 'git for-each-ref' command on refs/heads & return the result.
        """
        # Format reference: https://git-scm.com/docs/git-for-each-ref#_field_names
        formats = ["refname:short", "objectname"]
        cmd = [
            "git",
            "for-each-ref",
            "--format=" + "%09".join("%({})".format(f) for f in formats),
            "refs/remotes/",
        ]

        code, output, error = await execute(
            cmd, cwd=os.path.join(self.root_dir, current_path)
        )
        if code != 0:
            return {"code": code, "command": " ".join(cmd), "message": error}

        results = []
        try:
            for name, commit_sha in (
                line.split("\t") for line in output.splitlines()
            ):
                results.append(
                    {
                        "is_current_branch": False,
                        "is_remote_branch": True,
                        "name": name,
                        "upstream": None,
                        "top_commit": commit_sha,
                        "tag": None,
                    }
                )
            return {"code": code, "branches": results}
        except Exception as downstream_error:
            return {
                "code": -1,
                "command": " ".join(cmd),
                "message": str(downstream_error),
            }

    async def show_top_level(self, current_path):
        """
        Execute git --show-toplevel command & return the result.
        """
        cmd = ["git", "rev-parse", "--show-toplevel"]
        code, my_output, my_error = await execute(
            cmd,
            cwd=os.path.join(self.root_dir, current_path),
        )
        if code == 0:
            return {"code": code, "top_repo_path": my_output.strip("\n")}
        else:
            return {
                "code": code,
                "command": " ".join(cmd),
                "message": my_error,
            }

    async def show_prefix(self, current_path):
        """
        Execute git --show-prefix command & return the result.
        """
        cmd = ["git", "rev-parse", "--show-prefix"]
        code, my_output, my_error = await execute(
            cmd,
            cwd=os.path.join(self.root_dir, current_path),
        )
        if code == 0:
            result = {"code": code, "under_repo_path": my_output.strip("\n")}
            return result
        else:
            return {
                "code": code,
                "command": " ".join(cmd),
                "message": my_error,
            }

    async def add(self, filename, top_repo_path):
        """
        Execute git add<filename> command & return the result.
        """
        if not isinstance(filename, str):
            # assume filename is a sequence of str
            cmd = ["git", "add"] + list(filename)
        else:
            cmd = ["git", "add", filename]
        code, _, error = await execute(cmd, cwd=top_repo_path)

        if code != 0:
            return {"code": code, "command": " ".join(cmd), "message": error}
        return {"code": code}

    async def add_all(self, top_repo_path):
        """
        Execute git add all command & return the result.
        """
        cmd = ["git", "add", "-A"]
        code, _, error = await execute(cmd, cwd=top_repo_path)

        if code != 0:
            return {"code": code, "command": " ".join(cmd), "message": error}
        return {"code": code}

    async def add_all_unstaged(self, top_repo_path):
        """
        Execute git add all unstaged command & return the result.
        """
        cmd = ["git", "add", "-u"]
        code, _, error = await execute(cmd, cwd=top_repo_path)

        if code != 0:
            return {"code": code, "command": " ".join(cmd), "message": error}
        return {"result": code}

    async def add_all_untracked(self, top_repo_path):
        """
        Execute git add all untracked command & return the result.
        """
        cmd = ["echo", "a\n*\nq\n", "|", "git", "add", "-i"]
        code, _, error = await execute(cmd, cwd=top_repo_path)

        if code != 0:
            return {"code": code, "command": " ".join(cmd), "message": error}
        return {"code": code}

    async def reset(self, filename, top_repo_path):
        """
        Execute git reset <filename> command & return the result.
        """
        cmd = ["git", "reset", "--", filename]
        code, _, error = await execute(cmd, cwd=top_repo_path)

        if code != 0:
            return {"code": code, "command": " ".join(cmd), "message": error}
        return {"code": code}

    async def reset_all(self, top_repo_path):
        """
        Execute git reset command & return the result.
        """
        cmd = ["git", "reset"]
        code, _, error = await execute(cmd, cwd=top_repo_path)

        if code != 0:
            return {"code": code, "command": " ".join(cmd), "message": error}
        return {"code": code}

    async def delete_commit(self, commit_id, top_repo_path):
        """
        Delete a specified commit from the repository.
        """
        cmd = ["git", "revert", "--no-commit", commit_id]
        code, _, error = await execute(cmd, cwd=top_repo_path)

        if code != 0:
            return {"code": code, "command": " ".join(cmd), "message": error}
        return {"code": code}

    async def reset_to_commit(self, commit_id, top_repo_path):
        """
        Reset the current branch to a specific past commit.
        """
        cmd = ["git", "reset", "--hard"]
        if commit_id:
            cmd.append(commit_id)
        code, _, error = await execute(cmd, cwd=top_repo_path)

        if code != 0:
            return {"code": code, "command": " ".join(cmd), "message": error}
        return {"code": code}

    async def checkout_new_branch(self, branchname, startpoint, current_path):
        """
        Execute git checkout <make-branch> command & return the result.
        """
        cmd = ["git", "checkout", "-b", branchname, startpoint]
        code, my_output, my_error = await execute(
            cmd, cwd=os.path.join(self.root_dir, current_path),
        )
        if code == 0:
            return {"code": code, "message": my_output}
        else:
            return {
                "code": code,
                "command": " ".join(cmd),
                "message": my_error,
            }

    async def _get_branch_reference(self, branchname, current_path):
        """
        Execute git rev-parse --symbolic-full-name <branch-name> and return the result (or None).
        """
        code, my_output, _ = await execute(
            ["git", "rev-parse", "--symbolic-full-name", branchname],
            cwd=os.path.join(self.root_dir, current_path),
        )
        if code == 0:
            return my_output.strip("\n")
        else:
            return None

    async def checkout_branch(self, branchname, current_path):
        """
        Execute git checkout <branch-name> command & return the result.
        Use the --track parameter for a remote branch.
        """
        reference_name = await self._get_branch_reference(branchname, current_path)
        if reference_name is None:
            is_remote_branch = False
        else:
            is_remote_branch = self._is_remote_branch(reference_name)

        if is_remote_branch:
            cmd = ["git", "checkout", "--track", branchname]
        else:
            cmd = ["git", "checkout", branchname]

        code, my_output, my_error = await execute(
            cmd, cwd=os.path.join(self.root_dir, current_path)
        )

        if code == 0:
            return {"code": 0, "message": my_output}
        else:
            return {"code": code, "message": my_error, "command": " ".join(cmd)}

    async def checkout(self, filename, top_repo_path):
        """
        Execute git checkout command for the filename & return the result.
        """
        cmd = ["git", "checkout", "--", filename]
        code, _, error = await execute(cmd, cwd=top_repo_path)

        if code != 0:
            return {"code": code, "command": " ".join(cmd), "message": error}
        return {"code": code}

    async def checkout_all(self, top_repo_path):
        """
        Execute git checkout command & return the result.
        """
        cmd = ["git", "checkout", "--", "."]
        code, _, error = await execute(cmd, cwd=top_repo_path)

        if code != 0:
            return {"code": code, "command": " ".join(cmd), "message": error}
        return {"code": code}

    async def commit(self, commit_msg, top_repo_path):
        """
        Execute git commit <filename> command & return the result.
        """
        cmd = ["git", "commit", "-m", commit_msg]
        code, _, error = await execute(cmd, cwd=top_repo_path)

        if code != 0:
            return {"code": code, "command": " ".join(cmd), "message": error}
        return {"code": code}

    async def pull(self, curr_fb_path, auth=None):
        """
        Execute git pull --no-commit.  Disables prompts for the password to avoid the terminal hanging while waiting
        for auth.
        """
        env = os.environ.copy()
        if auth:
            env["GIT_TERMINAL_PROMPT"] = "1"
            code, _, error = await execute(
                ["git", "pull", "--no-commit"],
                username=auth["username"],
                password=auth["password"],
                cwd=os.path.join(self.root_dir, curr_fb_path),
                env=env,
            )
        else:
            env["GIT_TERMINAL_PROMPT"] = "0"
            code, _, error = await execute(
                ["git", "pull", "--no-commit"],
                env=env,
                cwd=os.path.join(self.root_dir, curr_fb_path),
            )

        response = {"code": code}

        if code != 0:
            response["message"] = error.strip()

        return response

    async def push(self, remote, branch, curr_fb_path, auth=None):
        """
        Execute `git push $UPSTREAM $BRANCH`. The choice of upstream and branch is up to the caller.
        """
        env = os.environ.copy()
        if auth:
            env["GIT_TERMINAL_PROMPT"] = "1"
            code, _, error = await execute(
                ["git", "push", remote, branch],
                username=auth["username"],
                password=auth["password"],
                cwd=os.path.join(self.root_dir, curr_fb_path),
                env=env,
            )
        else:
            env["GIT_TERMINAL_PROMPT"] = "0"
            code, _, error = await execute(
                ["git", "push", remote, branch],
                env=env,
                cwd=os.path.join(self.root_dir, curr_fb_path),
            )

        response = {"code": code}

        if code != 0:
            response["message"] = error.strip()

        return response

    async def init(self, current_path):
        """
        Execute git init command & return the result.
        """
        cmd = ["git", "init"]
        code, _, error = await execute(
            cmd, cwd=os.path.join(self.root_dir, current_path)
        )

        if code != 0:
            return {"code": code, "command": " ".join(cmd), "message": error}
        return {"code": code}

    def _is_remote_branch(self, branch_reference):
        """Check if given branch is remote branch by comparing with 'remotes/',
        TODO : Consider a better way to check remote branch
        """
        return branch_reference.startswith("refs/remotes/")

    async def get_current_branch(self, current_path):
        """Use `symbolic-ref` to get the current branch name. In case of
        failure, assume that the HEAD is currently detached, and fall back
        to the `branch` command to get the name.
        See https://git-blame.blogspot.com/2013/06/checking-current-branch-programatically.html
        """
        command = ["git", "symbolic-ref", "HEAD"]
        code, output, error = await execute(
            command, cwd=os.path.join(self.root_dir, current_path)
        )
        if code == 0:
            return output.split("/")[-1].strip()
        elif "not a symbolic ref" in error.lower():
            current_branch = await self._get_current_branch_detached(current_path)
            return current_branch
        else:
            raise Exception(
                "Error [{}] occurred while executing [{}] command to get current branch.".format(
                    error, " ".join(command)
                )
            )

    async def _get_current_branch_detached(self, current_path):
        """Execute 'git branch -a' to get current branch details in case of detached HEAD
        """
        command = ["git", "branch", "-a"]
        code, output, error = await execute(
            command, cwd=os.path.join(self.root_dir, current_path)
        )
        if code == 0:
            for branch in output.splitlines():
                branch = branch.strip()
                if branch.startswith("*"):
                    return branch.lstrip("* ")
        else:
            raise Exception(
                "Error [{}] occurred while executing [{}] command to get detached HEAD name.".format(
                    error, " ".join(command)
                )
            )

    async def get_upstream_branch(self, current_path, branch_name):
        """Execute 'git rev-parse --abbrev-ref branch_name@{upstream}' to get
        upstream branch name tracked by given local branch.
        Reference : https://git-scm.com/docs/git-rev-parse#git-rev-parse-emltbranchnamegtupstreamemegemmasterupstreamememuem
        """
        command = [
            "git",
            "rev-parse",
            "--abbrev-ref",
            "{}@{{upstream}}".format(branch_name),
        ]
        code, output, error = await execute(
            command, cwd=os.path.join(self.root_dir, current_path)
        )
        if code == 0:
            return output.strip()
        elif "fatal: no upstream configured for branch" in error.lower():
            return None
        elif "unknown revision or path not in the working tree" in error.lower():
            return None
        else:
            raise Exception(
                "Error [{}] occurred while executing [{}] command to get upstream branch.".format(
                    error, " ".join(command)
                )
            )

    async def _get_tag(self, current_path, commit_sha):
        """Execute 'git describe commit_sha' to get
        nearest tag associated with lastest commit in branch.
        Reference : https://git-scm.com/docs/git-describe#git-describe-ltcommit-ishgt82308203
        """
        command = ["git", "describe", "--tags", commit_sha]
        code, output, error = await execute(
            command, cwd=os.path.join(self.root_dir, current_path)
        )
        if code == 0:
            return output.strip()
        elif "fatal: no tags can describe '{}'.".format(commit_sha) in error.lower():
            return None
        elif "fatal: no names found" in error.lower():
            return None
        else:
            raise Exception(
                "Error [{}] occurred while executing [{}] command to get nearest tag associated with branch.".format(
                    error, " ".join(command)
                )
            )

    async def show(self, filename, ref, top_repo_path):
        """
        Execute git show <ref:filename> command & return the result.
        """
        command = ["git", "show", "{}:{}".format(ref, filename)]

        code, output, error = await execute(command, cwd=top_repo_path)

        error_messages = map(
            lambda n: n.lower(),
            [
                "fatal: Path '{}' exists on disk, but not in '{}'".format(
                    filename, ref
                ),
                "fatal: Path '{}' does not exist (neither on disk nor in the index)".format(
                    filename
                ),
            ],
        )
        lower_error = error.lower()
        if code == 0:
            return output
        elif any([msg in lower_error for msg in error_messages]):
            return ""
        else:
            raise tornado.web.HTTPError(
                log_message="Error [{}] occurred while executing [{}] command to retrieve plaintext diff.".format(
                    error, " ".join(command)
                )
            )

    def get_content(self, filename, top_repo_path):
        """
        Get the file content of filename.
        """
        relative_repo = os.path.relpath(top_repo_path, self.root_dir)
        model = self.contents_manager.get(path=os.path.join(relative_repo, filename))
        return model["content"]

    async def diff_content(self, filename, prev_ref, curr_ref, top_repo_path):
        """
        Collect get content of prev and curr and return.
        """
        is_binary = await self._is_binary(filename, prev_ref["git"], top_repo_path)
        if is_binary:
            raise tornado.web.HTTPError(log_message="Error occurred while executing command to retrieve plaintext diff as file is not UTF-8.")

        prev_content = await self.show(filename, prev_ref["git"], top_repo_path)
        if "special" in curr_ref:
            if curr_ref["special"] == "WORKING":
                curr_content = self.get_content(filename, top_repo_path)
            elif curr_ref["special"] == "INDEX":
                is_binary = await self._is_binary(filename, "", top_repo_path)
                if is_binary:
                    raise tornado.web.HTTPError(log_message="Error occurred while executing command to retrieve plaintext diff as file is not UTF-8.")
                    
                curr_content = await self.show(filename, "", top_repo_path)
            else:
                raise tornado.web.HTTPError(
                    log_message="Error while retrieving plaintext diff, unknown special ref '{}'.".format(curr_ref["special"])
                )
        else:
            is_binary = await self._is_binary(filename, curr_ref["git"], top_repo_path)
            if is_binary:
                raise tornado.web.HTTPError(log_message="Error occurred while executing command to retrieve plaintext diff as file is not UTF-8.")

            curr_content = await self.show(filename, curr_ref["git"], top_repo_path)
<<<<<<< HEAD

        return {"prev_content": prev_content, "curr_content": curr_content}

    async def _is_binary(self, filename, ref, top_repo_path):
        """
        Determine whether Git handles a file as binary or text.

        ## References

        -   <https://stackoverflow.com/questions/6119956/how-to-determine-if-git-handles-a-file-as-binary-or-as-text/6134127#6134127>
        -   <https://git-scm.com/docs/git-diff#Documentation/git-diff.txt---numstat>
        -   <https://git-scm.com/docs/git-diff#_other_diff_formats>
        """
        command = ["git", "diff", "--numstat", "4b825dc642cb6eb9a060e54bf8d69288fbee4904", ref, "--", filename]  # where 4b825... is a magic SHA which represents the empty tree
        code, output, error = await execute(command, cwd=top_repo_path)

        if code != 0:
            err_msg = "fatal: Path '{}' does not exist (neither on disk nor in the index)".format(filename).lower()
            if err_msg in error.lower():
                return False

            raise tornado.web.HTTPError(log_message="Error while determining if file is binary or text '{}'.".format(error))

        # For binary files, `--numstat` outputs two `-` characters separated by TABs:
        if output.startswith('-\t-\t'):
            return True

        return False
=======
        return {"prev_content": prev_content, "curr_content": curr_content}

    def remote_add(self, top_repo_path, url, name=DEFAULT_REMOTE_NAME):
        """Handle call to `git remote add` command.

        top_repo_path: str
            Top Git repository path
        url: str
            Git remote url
        name: str
            Remote name; default "origin"
        """
        cmd = ["git", "remote", "add", name, url]
        p = subprocess.Popen(cmd, stdout=subprocess.PIPE, stderr=subprocess.PIPE, cwd=top_repo_path)
        _, my_error = p.communicate()
        if p.returncode == 0:
            return {
                "code": p.returncode,
                "command": " ".join(cmd)
            }
        else:
            return {
                "code": p.returncode,
                "command": " ".join(cmd),
                "message": my_error.decode("utf-8").strip()
            }
>>>>>>> e8ecbaf8
<|MERGE_RESOLUTION|>--- conflicted
+++ resolved
@@ -975,7 +975,6 @@
                 raise tornado.web.HTTPError(log_message="Error occurred while executing command to retrieve plaintext diff as file is not UTF-8.")
 
             curr_content = await self.show(filename, curr_ref["git"], top_repo_path)
-<<<<<<< HEAD
 
         return {"prev_content": prev_content, "curr_content": curr_content}
 
@@ -1004,8 +1003,6 @@
             return True
 
         return False
-=======
-        return {"prev_content": prev_content, "curr_content": curr_content}
 
     def remote_add(self, top_repo_path, url, name=DEFAULT_REMOTE_NAME):
         """Handle call to `git remote add` command.
@@ -1030,5 +1027,4 @@
                 "code": p.returncode,
                 "command": " ".join(cmd),
                 "message": my_error.decode("utf-8").strip()
-            }
->>>>>>> e8ecbaf8
+            }