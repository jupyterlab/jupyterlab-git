--- conflicted
+++ resolved
@@ -10,12 +10,7 @@
 import subprocess
 import traceback
 from typing import Dict, List, Optional
-<<<<<<< HEAD
-from unittest.mock import NonCallableMock
 from urllib.parse import quote, unquote
-=======
-from urllib.parse import unquote
->>>>>>> c7e7363a
 
 import nbformat
 import pexpect
