--- conflicted
+++ resolved
@@ -1,11 +1,7 @@
 # Copyright (c) Project Jupyter.
 # Distributed under the terms of the Modified BSD License.
 
-<<<<<<< HEAD
-version_info = (0, 23, 0)
-=======
-version_info = (0, 23, 3)
->>>>>>> 90cfb96d
+version_info = (0, 24, 0)
 flag = ""
 
 __version__ = ".".join(map(str, version_info)) + flag